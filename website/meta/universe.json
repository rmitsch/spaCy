--- conflicted
+++ resolved
@@ -1,6 +1,6 @@
 {
     "resources": [
-    	{
+        {
             "id": "spacy-textblob",
             "title": "spaCyTextBlob",
             "slogan": "Easy sentiment analysis for spaCy using TextBlob",
@@ -8,29 +8,29 @@
             "github": "SamEdwardes/spaCyTextBlob",
             "pip": "spacytextblob",
             "code_example": [
-            "import spacy",
-            "from spacytextblob.spacytextblob import SpacyTextBlob",
-            "",
-            "nlp = spacy.load('en_core_web_sm')",
-            "spacy_text_blob = SpacyTextBlob()",
-            "nlp.add_pipe(spacy_text_blob)",
-            "text = 'I had a really horrible day. It was the worst day ever! But every now and then I have a really good day that makes me happy.'",
-            "doc = nlp(text)",
-            "doc._.sentiment.polarity      # Polarity: -0.125",
-            "doc._.sentiment.subjectivity  # Sujectivity: 0.9",
-            "doc._.sentiment.assessments   # Assessments: [(['really', 'horrible'], -1.0, 1.0, None), (['worst', '!'], -1.0, 1.0, None), (['really', 'good'], 0.7, 0.6000000000000001, None), (['happy'], 0.8, 1.0, None)]"
+                "import spacy",
+                "from spacytextblob.spacytextblob import SpacyTextBlob",
+                "",
+                "nlp = spacy.load('en_core_web_sm')",
+                "spacy_text_blob = SpacyTextBlob()",
+                "nlp.add_pipe(spacy_text_blob)",
+                "text = 'I had a really horrible day. It was the worst day ever! But every now and then I have a really good day that makes me happy.'",
+                "doc = nlp(text)",
+                "doc._.sentiment.polarity      # Polarity: -0.125",
+                "doc._.sentiment.subjectivity  # Sujectivity: 0.9",
+                "doc._.sentiment.assessments   # Assessments: [(['really', 'horrible'], -1.0, 1.0, None), (['worst', '!'], -1.0, 1.0, None), (['really', 'good'], 0.7, 0.6000000000000001, None), (['happy'], 0.8, 1.0, None)]"
             ],
             "code_language": "python",
             "url": "https://spacytextblob.netlify.app/",
             "author": "Sam Edwardes",
             "author_links": {
-            "twitter": "TheReaLSamlam",
-            "github": "SamEdwardes",
-            "website": "https://samedwardes.com"
+                "twitter": "TheReaLSamlam",
+                "github": "SamEdwardes",
+                "website": "https://samedwardes.com"
             },
             "category": ["pipeline"],
             "tags": ["sentiment", "textblob"]
-	    },
+        },
         {
             "id": "spacy-sentence-bert",
             "title": "spaCy - sentence-transformers",
@@ -2564,14 +2564,14 @@
             "description": "A spaCy rule-based pipeline for identifying positive cases of COVID-19 from clinical text. A version of this system was deployed as part of the US Department of Veterans Affairs biosurveillance response to COVID-19.",
             "pip": "cov-bsv",
             "code_example": [
-              "import cov_bsv",
-              "",
-              "nlp = cov_bsv.load()",
-              "doc = nlp('Pt tested for COVID-19. His wife was recently diagnosed with novel coronavirus. SARS-COV-2: Detected')",
-              "",
-              "print(doc.ents)",
-              "print(doc._.cov_classification)",
-              "cov_bsv.visualize_doc(doc)"
+                "import cov_bsv",
+                "",
+                "nlp = cov_bsv.load()",
+                "doc = nlp('Pt tested for COVID-19. His wife was recently diagnosed with novel coronavirus. SARS-COV-2: Detected')",
+                "",
+                "print(doc.ents)",
+                "print(doc._.cov_classification)",
+                "cov_bsv.visualize_doc(doc)"
             ],
             "category": ["pipeline", "standalone", "biomedical", "scientific"],
             "tags": ["clinical", "epidemiology", "covid-19", "surveillance"],
@@ -2583,28 +2583,24 @@
         {
             "id": "medspacy",
             "title": "medspaCy",
-<<<<<<< HEAD
-            "thumb": "https://github.com/medspacy/medspacy/blob/master/images/medspacy_logo.png",
-=======
             "thumb": "https://raw.githubusercontent.com/medspacy/medspacy/master/images/medspacy_logo.png",
->>>>>>> 1d4b1dea
             "slogan": "A toolkit for clinical NLP with spaCy.",
             "github": "medspacy/medspacy",
             "description": "A toolkit for clinical NLP with spaCy. Features include sentence splitting, section detection, and asserting negation, family history, and uncertainty.",
             "pip": "medspacy",
             "code_example": [
-              "import medspacy",
-              "from medspacy.ner import TargetRule",
-              "",
-              "nlp = medspacy.load()",
-              "print(nlp.pipe_names)",
-              "",
-              "nlp.get_pipe('target_matcher').add([TargetRule('stroke', 'CONDITION'), TargetRule('diabetes', 'CONDITION'), TargetRule('pna', 'CONDITION')])",
-              "doc = nlp('Patient has hx of stroke. Mother diagnosed with diabetes. No evidence of pna.')",
-              "",
-              "for ent in doc.ents:",
-              "    print(ent, ent._.is_negated, ent._.is_family, ent._.is_historical)",
-              "medspacy.visualization.visualize_ent(doc)"
+                "import medspacy",
+                "from medspacy.ner import TargetRule",
+                "",
+                "nlp = medspacy.load()",
+                "print(nlp.pipe_names)",
+                "",
+                "nlp.get_pipe('target_matcher').add([TargetRule('stroke', 'CONDITION'), TargetRule('diabetes', 'CONDITION'), TargetRule('pna', 'CONDITION')])",
+                "doc = nlp('Patient has hx of stroke. Mother diagnosed with diabetes. No evidence of pna.')",
+                "",
+                "for ent in doc.ents:",
+                "    print(ent, ent._.is_negated, ent._.is_family, ent._.is_historical)",
+                "medspacy.visualization.visualize_ent(doc)"
             ],
             "category": ["biomedical", "scientific", "research"],
             "tags": ["clinical"],
@@ -2613,14 +2609,14 @@
                 "github": "medspacy"
             }
         },
-	      {
+        {
             "id": "rita-dsl",
             "title": "RITA DSL",
             "slogan": "Domain Specific Language for creating language rules",
             "github": "zaibacu/rita-dsl",
             "description": "A Domain Specific Language (DSL) for building language patterns. These can be later compiled into spaCy patterns, pure regex, or any other format",
             "pip": "rita-dsl",
-	          "thumb": "https://raw.githubusercontent.com/zaibacu/rita-dsl/master/docs/assets/logo-100px.png",
+            "thumb": "https://raw.githubusercontent.com/zaibacu/rita-dsl/master/docs/assets/logo-100px.png",
             "code_language": "python",
             "code_example": [
                 "import spacy",
