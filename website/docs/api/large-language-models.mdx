---
title: Large Language Models
teaser: Integrating LLMs into structured NLP pipelines
menu:
  - ['Config and implementation', 'config']
  - ['Tasks', 'tasks']
  - ['Models', 'models']
  - ['Cache', 'cache']
  - ['Various Functions', 'various-functions']
---

[The spacy-llm package](https://github.com/explosion/spacy-llm) integrates Large
Language Models (LLMs) into spaCy, featuring a modular system for **fast
prototyping** and **prompting**, and turning unstructured responses into
**robust outputs** for various NLP tasks, **no training data** required.

## Config and implementation {id="config"}

An LLM component is implemented through the `LLMWrapper` class. It is accessible
through a generic `llm`
[component factory](https://spacy.io/usage/processing-pipelines#custom-components-factories)
as well as through task-specific component factories: `llm_ner`, `llm_spancat`,
`llm_rel`, `llm_textcat`, `llm_sentiment`, `llm_summarization` and
`llm_entity_linker`.

### LLMWrapper.\_\_init\_\_ {id="init",tag="method"}

> #### Example
>
> ```python
> # Construction via add_pipe with the default GPT 3.5 model and an explicitly defined task
> config = {"task": {"@llm_tasks": "spacy.NER.v3", "labels": ["PERSON", "ORGANISATION", "LOCATION"]}}
> llm = nlp.add_pipe("llm", config=config)
>
> # Construction via add_pipe with a task-specific factory and default GPT3.5 model
> llm = nlp.add_pipe("llm-ner")
>
> # Construction from class
> from spacy_llm.pipeline import LLMWrapper
> llm = LLMWrapper(vocab=nlp.vocab, task=task, model=model, cache=cache, save_io=True)
> ```

Create a new pipeline instance. In your application, you would normally use a
shortcut for this and instantiate the component using its string name and
[`nlp.add_pipe`](/api/language#add_pipe).

| Name           | Description                                                                                        |
| -------------- | -------------------------------------------------------------------------------------------------- |
| `name`         | String name of the component instance. `llm` by default. ~~str~~                                   |
| _keyword-only_ |                                                                                                    |
| `vocab`        | The shared vocabulary. ~~Vocab~~                                                                   |
| `task`         | An [LLM Task](#tasks) can generate prompts and parse LLM responses. ~~LLMTask~~                    |
| `model`        | The [LLM Model](#models) queries a specific LLM API.. ~~Callable[[Iterable[Any]], Iterable[Any]]~~ |
| `cache`        | [Cache](#cache) to use for caching prompts and responses per doc. ~~Cache~~                        |
| `save_io`      | Whether to save LLM I/O (prompts and responses) in the `Doc._.llm_io` custom attribute. ~~bool~~   |

### LLMWrapper.\_\_call\_\_ {id="call",tag="method"}

Apply the pipe to one document. The document is modified in place and returned.
This usually happens under the hood when the `nlp` object is called on a text
and all pipeline components are applied to the `Doc` in order.

> #### Example
>
> ```python
> doc = nlp("Ingrid visited Paris.")
> llm_ner = nlp.add_pipe("llm_ner")
> # This usually happens under the hood
> processed = llm_ner(doc)
> ```

| Name        | Description                      |
| ----------- | -------------------------------- |
| `doc`       | The document to process. ~~Doc~~ |
| **RETURNS** | The processed document. ~~Doc~~  |

### LLMWrapper.pipe {id="pipe",tag="method"}

Apply the pipe to a stream of documents. This usually happens under the hood
when the `nlp` object is called on a text and all pipeline components are
applied to the `Doc` in order.

> #### Example
>
> ```python
> llm_ner = nlp.add_pipe("llm_ner")
> for doc in llm_ner.pipe(docs, batch_size=50):
>     pass
> ```

| Name           | Description                                                   |
| -------------- | ------------------------------------------------------------- |
| `docs`         | A stream of documents. ~~Iterable[Doc]~~                      |
| _keyword-only_ |                                                               |
| `batch_size`   | The number of documents to buffer. Defaults to `128`. ~~int~~ |
| **YIELDS**     | The processed documents in order. ~~Doc~~                     |

### LLMWrapper.add_label {id="add_label",tag="method"}

Add a new label to the pipe's task. Alternatively, provide the labels upon the
[task](#task) definition, or through the `[initialize]` block of the
[config](#config).

> #### Example
>
> ```python
> llm_ner = nlp.add_pipe("llm_ner")
> llm_ner.add_label("MY_LABEL")
> ```

| Name        | Description                                                 |
| ----------- | ----------------------------------------------------------- |
| `label`     | The label to add. ~~str~~                                   |
| **RETURNS** | `0` if the label is already present, otherwise `1`. ~~int~~ |

### LLMWrapper.to_disk {id="to_disk",tag="method"}

Serialize the pipe to disk.

> #### Example
>
> ```python
> llm_ner = nlp.add_pipe("llm_ner")
> llm_ner.to_disk("/path/to/llm_ner")
> ```

| Name           | Description                                                                                                                                |
| -------------- | ------------------------------------------------------------------------------------------------------------------------------------------ |
| `path`         | A path to a directory, which will be created if it doesn't exist. Paths may be either strings or `Path`-like objects. ~~Union[str, Path]~~ |
| _keyword-only_ |                                                                                                                                            |
| `exclude`      | String names of [serialization fields](#serialization-fields) to exclude. ~~Iterable[str]~~                                                |

### LLMWrapper.from_disk {id="from_disk",tag="method"}

Load the pipe from disk. Modifies the object in place and returns it.

> #### Example
>
> ```python
> llm_ner = nlp.add_pipe("llm_ner")
> llm_ner.from_disk("/path/to/llm_ner")
> ```

| Name           | Description                                                                                     |
| -------------- | ----------------------------------------------------------------------------------------------- |
| `path`         | A path to a directory. Paths may be either strings or `Path`-like objects. ~~Union[str, Path]~~ |
| _keyword-only_ |                                                                                                 |
| `exclude`      | String names of [serialization fields](#serialization-fields) to exclude. ~~Iterable[str]~~     |
| **RETURNS**    | The modified `LLMWrapper` object. ~~LLMWrapper~~                                                |

### LLMWrapper.to_bytes {id="to_bytes",tag="method"}

> #### Example
>
> ```python
> llm_ner = nlp.add_pipe("llm_ner")
> ner_bytes = llm_ner.to_bytes()
> ```

Serialize the pipe to a bytestring.

| Name           | Description                                                                                 |
| -------------- | ------------------------------------------------------------------------------------------- |
| _keyword-only_ |                                                                                             |
| `exclude`      | String names of [serialization fields](#serialization-fields) to exclude. ~~Iterable[str]~~ |
| **RETURNS**    | The serialized form of the `LLMWrapper` object. ~~bytes~~                                   |

### LLMWrapper.from_bytes {id="from_bytes",tag="method"}

Load the pipe from a bytestring. Modifies the object in place and returns it.

> #### Example
>
> ```python
> ner_bytes = llm_ner.to_bytes()
> llm_ner = nlp.add_pipe("llm_ner")
> llm_ner.from_bytes(ner_bytes)
> ```

| Name           | Description                                                                                 |
| -------------- | ------------------------------------------------------------------------------------------- |
| `bytes_data`   | The data to load from. ~~bytes~~                                                            |
| _keyword-only_ |                                                                                             |
| `exclude`      | String names of [serialization fields](#serialization-fields) to exclude. ~~Iterable[str]~~ |
| **RETURNS**    | The `LLMWrapper` object. ~~LLMWrapper~~                                                     |

### LLMWrapper.labels {id="labels",tag="property"}

The labels currently added to the component. Empty tuple if the LLM's task does
not require labels.

> #### Example
>
> ```python
> llm_ner.add_label("MY_LABEL")
> assert "MY_LABEL" in llm_ner.labels
> ```

| Name        | Description                                            |
| ----------- | ------------------------------------------------------ |
| **RETURNS** | The labels added to the component. ~~Tuple[str, ...]~~ |

## Tasks {id="tasks"}

### Task implementation {id="task-implementation"}

A _task_ defines an NLP problem or question, that will be sent to the LLM via a
prompt. Further, the task defines how to parse the LLM's responses back into
structured information. All tasks are registered in the `llm_tasks` registry.

#### task.generate_prompts {id="task-generate-prompts"}

Takes a collection of documents, and returns a collection of "prompts", which
can be of type `Any`. Often, prompts are of type `str` - but this is not
enforced to allow for maximum flexibility in the framework.

| Argument    | Description                              |
| ----------- | ---------------------------------------- |
| `docs`      | The input documents. ~~Iterable[Doc]~~   |
| **RETURNS** | The generated prompts. ~~Iterable[Any]~~ |

#### task.parse_responses {id="task-parse-responses"}

Takes a collection of LLM responses and the original documents, parses the
responses into structured information, and sets the annotations on the
documents. The `parse_responses` function is free to set the annotations in any
way, including `Doc` fields like `ents`, `spans` or `cats`, or using custom
defined fields.

The `responses` are of type `Iterable[Any]`, though they will often be `str`
objects. This depends on the return type of the [model](#models).

| Argument    | Description                                |
| ----------- | ------------------------------------------ |
| `docs`      | The input documents. ~~Iterable[Doc]~~     |
| `responses` | The generated prompts. ~~Iterable[Any]~~   |
| **RETURNS** | The annotated documents. ~~Iterable[Doc]~~ |

<<<<<<< HEAD
### Translation {id="translation"}

The translation task translates texts from a defined or inferred source to a
defined target language.

#### spacy.Translation.v1 {id="translation-v1"}

`spacy.Translation.v1` supports both zero-shot and few-shot prompting.
=======
### Raw prompting {id="raw"}

Different to all other tasks `spacy.Raw.vX` doesn't provide a specific prompt,
wrapping doc data, to the model. Instead it instructs the model to reply to the
doc content. This is handy for use cases like question answering (where each doc
contains one question) or if you want to include customized prompts for each doc.

#### spacy.Raw.v1 {id="raw-v1"}

Note that since this task may request arbitrary information, it doesn't do any
parsing per se - the model response is stored in a custom `Doc` attribute (i. e.
can be accessed via `doc._.{field}`).

It supports both zero-shot and few-shot prompting.
>>>>>>> e79a9c5a

> #### Example config
>
> ```ini
> [components.llm.task]
<<<<<<< HEAD
> @llm_tasks = "spacy.Translation.v1"
> examples = null
> target_lang = "Spanish"
> ```

| Argument                    | Description                                                                                                                                                                               |
| --------------------------- | ----------------------------------------------------------------------------------------------------------------------------------------------------------------------------------------- |
| `template`                  | Custom prompt template to send to LLM model. Defaults to [translation.v1.jinja](https://github.com/explosion/spacy-llm/blob/main/spacy_llm/tasks/templates/translation.v1.jinja). ~~str~~ |
| `examples`                  | Optional function that generates examples for few-shot learning. Defaults to `None`. ~~Optional[Callable[[], Iterable[Any]]]~~                                                            |
| `parse_responses` (NEW)     | Callable for parsing LLM responses for this task. Defaults to the internal parsing method for this task. ~~Optional[TaskResponseParser[TranslationTask]]~~                                |
| `prompt_example_type` (NEW) | Type to use for fewshot examples. Defaults to `TranslationExample`. ~~Optional[Type[FewshotExample]]~~                                                                                    |
| `source_lang`               | Language to translate from. Doesn't have to be set. ~~Optional[str]~~                                                                                                                     |
| `target_lang`               | Language to translate to. No default value, has to be set. ~~str~~                                                                                                                        |
| `field`                     | Name of extension attribute to store translation in (i. e. the translation will be available in `doc._.{field}`). Defaults to `translation`. ~~str~~                                      |
=======
> @llm_tasks = "spacy.Raw.v1"
> examples = null
> ```

| Argument              | Description                                                                                                                                                               |
| --------------------- | ------------------------------------------------------------------------------------------------------------------------------------------------------------------------- |
| `template`            | Custom prompt template to send to LLM model. Defaults to [raw.v1.jinja](https://github.com/explosion/spacy-llm/blob/main/spacy_llm/tasks/templates/raw.v1.jinja). ~~str~~ |
| `examples`            | Optional function that generates examples for few-shot learning. Defaults to `None`. ~~Optional[Callable[[], Iterable[Any]]]~~                                            |
| `parse_responses`     | Callable for parsing LLM responses for this task. Defaults to the internal parsing method for this task. ~~Optional[TaskResponseParser[RawTask]]~~                        |
| `prompt_example_type` | Type to use for fewshot examples. Defaults to `RawExample`. ~~Optional[Type[FewshotExample]]~~                                                                            |
| `field`               | Name of extension attribute to store model reply in (i. e. the reply will be available in `doc._.{field}`). Defaults to `reply`. ~~str~~                                  |
>>>>>>> e79a9c5a

To perform [few-shot learning](/usage/large-language-models#few-shot-prompts),
you can write down a few examples in a separate file, and provide these to be
injected into the prompt to the LLM. The default reader `spacy.FewShotReader.v1`
supports `.yml`, `.yaml`, `.json` and `.jsonl`.

```yaml
<<<<<<< HEAD
- text: 'Top of the morning to you!'
  translation: '¡Muy buenos días!'
- text: 'The weather is great today.'
  translation: 'El clima está fantástico hoy.'
- text: 'Do you know what will happen tomorrow?'
  translation: '¿Sabes qué pasará mañana?'
=======
# Each example can follow an arbitrary pattern. It might help the prompt performance though if the examples resemble
# the actual docs' content.
- text: "3 + 5 = x. What's x?"
  reply: '8'

- text: 'Write me a limerick.'
  reply:
    "There was an Old Man with a beard, Who said, 'It is just as I feared! Two
    Owls and a Hen, Four Larks and a Wren, Have all built their nests in my
    beard!"

- text: "Analyse the sentiment of the text 'This is great'."
  reply: "'This is great' expresses a very positive sentiment."
>>>>>>> e79a9c5a
```

```ini
[components.llm.task]
<<<<<<< HEAD
@llm_tasks = "spacy.Translation.v1"
target_lang = "Spanish"
[components.llm.task.examples]
@misc = "spacy.FewShotReader.v1"
path = "translation_examples.yml"
=======
@llm_tasks = "spacy.Raw.v1"
field = "llm_reply"
[components.llm.task.examples]
@misc = "spacy.FewShotReader.v1"
path = "raw_examples.yml"
>>>>>>> e79a9c5a
```

### Summarization {id="summarization"}

A summarization task takes a document as input and generates a summary that is
stored in an extension attribute.

#### spacy.Summarization.v1 {id="summarization-v1"}

The `spacy.Summarization.v1` task supports both zero-shot and few-shot
prompting.

> #### Example config
>
> ```ini
> [components.llm.task]
> @llm_tasks = "spacy.Summarization.v1"
> examples = null
> max_n_words = null
> ```

| Argument                    | Description                                                                                                                                                                                   |
| --------------------------- | --------------------------------------------------------------------------------------------------------------------------------------------------------------------------------------------- |
| `template`                  | Custom prompt template to send to LLM model. Defaults to [summarization.v1.jinja](https://github.com/explosion/spacy-llm/blob/main/spacy_llm/tasks/templates/summarization.v1.jinja). ~~str~~ |
| `examples`                  | Optional function that generates examples for few-shot learning. Defaults to `None`. ~~Optional[Callable[[], Iterable[Any]]]~~                                                                |
| `parse_responses` (NEW)     | Callable for parsing LLM responses for this task. Defaults to the internal parsing method for this task. ~~Optional[TaskResponseParser[SummarizationTask]]~~                                  |
| `prompt_example_type` (NEW) | Type to use for fewshot examples. Defaults to `SummarizationExample`. ~~Optional[Type[FewshotExample]]~~                                                                                      |
| `max_n_words`               | Maximum number of words to be used in summary. Note that this should not expected to work exactly. Defaults to `None`. ~~Optional[int]~~                                                      |
| `field`                     | Name of extension attribute to store summary in (i. e. the summary will be available in `doc._.{field}`). Defaults to `summary`. ~~str~~                                                      |

The summarization task prompts the model for a concise summary of the provided
text. It optionally allows to limit the response to a certain number of tokens -
note that this requirement will be included in the prompt, but the task doesn't
perform a hard cut-off. It's hence possible that your summary exceeds
`max_n_words`.

To perform [few-shot learning](/usage/large-language-models#few-shot-prompts),
you can write down a few examples in a separate file, and provide these to be
injected into the prompt to the LLM. The default reader `spacy.FewShotReader.v1`
supports `.yml`, `.yaml`, `.json` and `.jsonl`.

```yaml
- text: >
    The United Nations, referred to informally as the UN, is an
    intergovernmental organization whose stated purposes are  to maintain
    international peace and security, develop friendly relations among nations,
    achieve international cooperation, and serve as a centre for harmonizing the
    actions of nations. It is the world's largest international organization.
    The UN is headquartered on international territory in New York City, and the
    organization has other offices in Geneva, Nairobi, Vienna, and The Hague,
    where the International Court of Justice is headquartered.\n\n The UN was
    established after World War II with the aim of preventing future world wars,
    and succeeded the League of  Nations, which was characterized as
    ineffective.
  summary:
    'The UN is an international organization that promotes global peace,
    cooperation, and harmony. Established after WWII, its purpose is to prevent
    future world wars.'
```

```ini
[components.llm.task]
@llm_tasks = "spacy.Summarization.v1"
max_n_words = 20
[components.llm.task.examples]
@misc = "spacy.FewShotReader.v1"
path = "summarization_examples.yml"
```

### EL (Entity Linking) {id="nel"}

The EL links recognized entities (see [NER](#ner)) to those in a knowledge base
(KB). The EL task prompts the LLM to select the most likely candidate from the
KB, whose structure can be arbitrary.

Note that the documents processed by the entity linking task are expected to
have recognized entities in their `.ents` attribute. This can be achieved by
either running the [NER task](#ner), using a trained spaCy NER model or setting
the entities manually prior to running the EL task.

In order to be able to pull data from the KB, an object implementing the
`CandidateSelector` protocol has to be provided. This requires two functions:
(1) `__call__()` to fetch candidate entities for entity mentions in the text
(assumed to be available in `Doc.ents`) and (2) `get_entity_description()` to
fetch descriptions for any given entity ID. Descriptions can be empty, but
ideally provide more context for entities stored in the KB.

`spacy-llm` provides a `CandidateSelector` implementation
(`spacy.CandidateSelector.v1`) that leverages a spaCy knowledge base - as used
in an `entity_linking` component - to select candidates. This knowledge base can
be loaded from an existing spaCy pipeline (note that the pipeline's EL component
doesn't have to be trained) or from a separate .yaml file.

#### spacy.EntityLinker.v1 {id="el-v1"}

Supports zero- and few-shot prompting. Relies on a configurable component
suggesting viable entities before letting the LLM pick the most likely
candidate.

> #### Example config for spacy.EntityLinker.v1
>
> ```ini
> [paths]
> el_nlp = null
>
> ...
>
> [components.llm.task]
> @llm_tasks = "spacy.EntityLinker.v1"
>
> [initialize]
> [initialize.components]
> [initialize.components.llm]
> [initialize.components.llm.candidate_selector]
> @llm_misc = "spacy.CandidateSelector.v1"
>
> # Load a KB from a KB file. For loading KBs from spaCy pipelines see spacy.KBObjectLoader.v1.
> [initialize.components.llm.candidate_selector.kb_loader]
> @llm_misc = "spacy.KBFileLoader.v1"
> # Path to knowledge base .yaml file.
> path = ${paths.el_kb}
> ```

| Argument              | Description                                                                                                                                                                                   |
| --------------------- | --------------------------------------------------------------------------------------------------------------------------------------------------------------------------------------------- |
| `template`            | Custom prompt template to send to LLM model. Defaults to [entity_linker.v1.jinja](https://github.com/explosion/spacy-llm/blob/main/spacy_llm/tasks/templates/entity_linker.v1.jinja). ~~str~~ |
| `parse_responses`     | Callable for parsing LLM responses for this task. Defaults to the internal parsing method for this task. ~~Optional[TaskResponseParser[EntityLinkerTask]]~~                                   |
| `prompt_example_type` | Type to use for fewshot examples. Defaults to `ELExample`. ~~Optional[Type[FewshotExample]]~~                                                                                                 |
| `examples`            | Optional callable that reads a file containing task examples for few-shot learning. If `None` is passed, zero-shot learning will be used. Defaults to `None`. ~~ExamplesConfigType~~          |
| `scorer`              | Scorer function. Defaults to the metric used by spaCy to evaluate entity linking performance. ~~Optional[Scorer]~~                                                                            |

##### spacy.CandidateSelector.v1 {id="candidate-selector-v1"}

`spacy.CandidateSelector.v1` is an implementation of the `CandidateSelector`
protocol required by [`spacy.EntityLinker.v1`](#el-v1). The built-in candidate
selector method allows loading existing knowledge bases in several ways, e. g.
loading from a spaCy pipeline with a (not necessarily trained) entity linking
component, and loading from a file describing the knowlege base as a .yaml file.
Either way the loaded data will be converted to a spaCy `InMemoryLookupKB`
instance. The KB's selection capabilities are used to select the most likely
entity candidates for the specified mentions.

> #### Example config for spacy.CandidateSelector.v1
>
> ```ini
> [initialize]
> [initialize.components]
> [initialize.components.llm]
> [initialize.components.llm.candidate_selector]
> @llm_misc = "spacy.CandidateSelector.v1"
>
> # Load a KB from a KB file. For loading KBs from spaCy pipelines see spacy.KBObjectLoader.v1.
> [initialize.components.llm.candidate_selector.kb_loader]
> @llm_misc = "spacy.KBFileLoader.v1"
> # Path to knowledge base .yaml file.
> path = ${paths.el_kb}
> ```

| Argument    | Description                                                       |
| ----------- | ----------------------------------------------------------------- |
| `kb_loader` | KB loader object. ~~InMemoryLookupKBLoader~~                      |
| `top_n`     | Top-n candidates to include in the prompt. Defaults to 5. ~~int~~ |

##### spacy.KBObjectLoader.v1 {id="kb-object-loader-v1"}

Adheres to the `InMemoryLookupKBLoader` interface required by
[`spacy.CandidateSelector.v1`](#candidate-selector-v1). Loads a knowledge base
from an existing spaCy pipeline.

> #### Example config for spacy.KBObjectLoader.v1
>
> ```ini
> [initialize.components.llm.candidate_selector.kb_loader]
> @llm_misc = "spacy.KBObjectLoader.v1"
> # Path to knowledge base directory in serialized spaCy pipeline.
> path = ${paths.el_kb}
> # Path to spaCy pipeline. If this is not specified, spacy-llm tries to determine this automatically (but may fail).
> nlp_path = ${paths.el_nlp}
> # Path to file with descriptions for entity.
> desc_path = ${paths.el_desc}
> ```

| Argument          | Description                                                                                                                                                                                                                         |
| ----------------- | ----------------------------------------------------------------------------------------------------------------------------------------------------------------------------------------------------------------------------------- |
| `path`            | Path to KB file. ~~Union[str, Path]~~                                                                                                                                                                                               |
| `nlp_path`        | Path to serialized NLP pipeline. If None, path will be guessed. ~~Optional[Union[Path, str]]~~                                                                                                                                      |
| `desc_path`       | Path to file with descriptions for entities. ~~int~~                                                                                                                                                                                |
| `ent_desc_reader` | Entity description reader. Defaults to an internal method expecting a CSV file without header row, with ";" as delimiters, and with two columns - one for the entitys' IDs, one for their descriptions. ~~Optional[EntDescReader]~~ |

##### spacy.KBFileLoader.v1 {id="kb-file-loader-v1"}

Adheres to the `InMemoryLookupKBLoader` interface required by
[`spacy.CandidateSelector.v1`](#candidate-selector-v1). Loads a knowledge base
from a knowledge base file. The KB .yaml file has to stick to the following
format:

```yaml
entities:
  # The key should be whatever ID identifies this entity uniquely in your knowledge base.
  ID1:
      name: "..."
      desc: "..."
  ID2:
      ...
# Data on aliases in your knowledge base - e. g. "Apple" for the entity "Apple Inc.".
aliases:
  - alias: "..."
    # List of all entities that this alias refers to.
    entities: ["ID1", "ID2", ...]
    # Optional: prior probabilities that this alias refers to the n-th entity in the "entities" attribute.
    probabilities: [0.5, 0.2, ...]
  - alias: "..."
    entities: [...]
    probabilities: [...]
  ...
```

See
[here](https://github.com/explosion/spacy-llm/blob/main/usage_examples/el_openai/el_kb_data.yml)
for a toy example of how such a KB file might look like.

> #### Example config for spacy.KBFileLoader.v1
>
> ```ini
> [initialize.components.llm.candidate_selector.kb_loader]
> @llm_misc = "spacy.KBFileLoader.v1"
> # Path to knowledge base file.
> path = ${paths.el_kb}
> ```

| Argument | Description                           |
| -------- | ------------------------------------- |
| `path`   | Path to KB file. ~~Union[str, Path]~~ |

### NER {id="ner"}

The NER task identifies non-overlapping entities in text.

#### spacy.NER.v3 {id="ner-v3"}

Version 3 is fundamentally different to v1 and v2, as it implements
Chain-of-Thought prompting, based on the
[PromptNER paper](https://arxiv.org/pdf/2305.15444.pdf) by Ashok and Lipton
(2023). On an internal use-case, we have found this implementation to obtain
significant better accuracy - with an increase of F-score of up to 15 percentage
points.

> #### Example config
>
> ```ini
> [components.llm.task]
> @llm_tasks = "spacy.NER.v3"
> labels = ["PERSON", "ORGANISATION", "LOCATION"]
> ```

When no examples are [specified](/usage/large-language-models#few-shot-prompts),
the v3 implementation will use a dummy example in the prompt. Technically this
means that the task will always perform few-shot prompting under the hood.

| Argument                    | Description                                                                                                                                                                                            |
| --------------------------- | ------------------------------------------------------------------------------------------------------------------------------------------------------------------------------------------------------ |
| `template`                  | Custom prompt template to send to LLM model. Defaults to [ner.v3.jinja](https://github.com/explosion/spacy-llm/blob/main/spacy_llm/tasks/templates/ner.v3.jinja). ~~str~~                              |
| `examples`                  | Optional function that generates examples for few-shot learning. Defaults to `None`. ~~Optional[Callable[[], Iterable[Any]]]~~                                                                         |
| `parse_responses` (NEW)     | Callable for parsing LLM responses for this task. Defaults to the internal parsing method for this task. ~~Optional[TaskResponseParser[NERTask]]~~                                                     |
| `prompt_example_type` (NEW) | Type to use for fewshot examples. Defaults to `NERExample`. ~~Optional[Type[FewshotExample]]~~                                                                                                         |
| `scorer`                    | Scorer function that evaluates the task performance on provided examples. Defaults to the metric used by spaCy. ~~Optional[Scorer]~~                                                                   |
| `labels`                    | List of labels or str of comma-separated list of labels. ~~Union[List[str], str]~~                                                                                                                     |
| `label_definitions`         | Optional dict mapping a label to a description of that label. These descriptions are added to the prompt to help instruct the LLM on what to extract. Defaults to `None`. ~~Optional[Dict[str, str]]~~ |
| `description` (NEW)         | A description of what to recognize or not recognize as entities. ~~str~~                                                                                                                               |
| `normalizer`                | Function that normalizes the labels as returned by the LLM. If `None`, defaults to `spacy.LowercaseNormalizer.v1`. Defaults to `None`. ~~Optional[Callable[[str], str]]~~                              |
| `alignment_mode`            | Alignment mode in case the LLM returns entities that do not align with token boundaries. Options are `"strict"`, `"contract"` or `"expand"`. Defaults to `"contract"`. ~~str~~                         |
| `case_sensitive_matching`   | Whether to search without case sensitivity. Defaults to `False`. ~~bool~~                                                                                                                              |

Note that the `single_match` parameter, used in v1 and v2, is not supported
anymore, as the CoT parsing algorithm takes care of this automatically.

New to v3 is the fact that you can provide an explicit description of what
entities should look like. You can use this feature in addition to
`label_definitions`.

```ini
[components.llm.task]
@llm_tasks = "spacy.NER.v3"
labels = ["DISH", "INGREDIENT", "EQUIPMENT"]
description = Entities are the names food dishes,
    ingredients, and any kind of cooking equipment.
    Adjectives, verbs, adverbs are not entities.
    Pronouns are not entities.

[components.llm.task.label_definitions]
DISH = "Known food dishes, e.g. Lobster Ravioli, garlic bread"
INGREDIENT = "Individual parts of a food dish, including herbs and spices."
EQUIPMENT = "Any kind of cooking equipment. e.g. oven, cooking pot, grill"
```

To perform [few-shot learning](/usage/large-language-models#few-shot-prompts),
you can write down a few examples in a separate file, and provide these to be
injected into the prompt to the LLM. The default reader `spacy.FewShotReader.v1`
supports `.yml`, `.yaml`, `.json` and `.jsonl`.

While not required, this task works best when both positive and negative
examples are provided. The format is different than the files required for v1
and v2, as additional fields such as `is_entity` and `reason` should now be
provided.

```json
[
  {
    "text": "You can't get a great chocolate flavor with carob.",
    "spans": [
      {
        "text": "chocolate",
        "is_entity": false,
        "label": "==NONE==",
        "reason": "is a flavor in this context, not an ingredient"
      },
      {
        "text": "carob",
        "is_entity": true,
        "label": "INGREDIENT",
        "reason": "is an ingredient to add chocolate flavor"
      }
    ]
  },
  ...
]
```

```ini
[components.llm.task.examples]
@misc = "spacy.FewShotReader.v1"
path = "${paths.examples}"
```

For a fully working example, see this
[usage example](https://github.com/explosion/spacy-llm/tree/main/usage_examples/ner_v3_openai).

#### spacy.NER.v2 {id="ner-v2"}

This version supports explicitly defining the provided labels with custom
descriptions, and further supports zero-shot and few-shot prompting just like
v1.

> #### Example config
>
> ```ini
> [components.llm.task]
> @llm_tasks = "spacy.NER.v2"
> labels = ["PERSON", "ORGANISATION", "LOCATION"]
> examples = null
> ```

| Argument                    | Description                                                                                                                                                                                            |
| --------------------------- | ------------------------------------------------------------------------------------------------------------------------------------------------------------------------------------------------------ |
| `template` (NEW)            | Custom prompt template to send to LLM model. Defaults to [ner.v2.jinja](https://github.com/explosion/spacy-llm/blob/main/spacy_llm/tasks/templates/ner.v2.jinja). ~~str~~                              |
| `examples`                  | Optional function that generates examples for few-shot learning. Defaults to `None`. ~~Optional[Callable[[], Iterable[Any]]]~~                                                                         |
| `parse_responses` (NEW)     | Callable for parsing LLM responses for this task. Defaults to the internal parsing method for this task. ~~Optional[TaskResponseParser[NERTask]]~~                                                     |
| `prompt_example_type` (NEW) | Type to use for fewshot examples. Defaults to `NERExample`. ~~Optional[Type[FewshotExample]]~~                                                                                                         |
| `scorer` (NEW)              | Scorer function that evaluates the task performance on provided examples. Defaults to the metric used by spaCy. ~~Optional[Scorer]~~                                                                   |
| `labels`                    | List of labels or str of comma-separated list of labels. ~~Union[List[str], str]~~                                                                                                                     |
| `label_definitions` (NEW)   | Optional dict mapping a label to a description of that label. These descriptions are added to the prompt to help instruct the LLM on what to extract. Defaults to `None`. ~~Optional[Dict[str, str]]~~ |
| `normalizer`                | Function that normalizes the labels as returned by the LLM. If `None`, defaults to `spacy.LowercaseNormalizer.v1`. Defaults to `None`. ~~Optional[Callable[[str], str]]~~                              |
| `alignment_mode`            | Alignment mode in case the LLM returns entities that do not align with token boundaries. Options are `"strict"`, `"contract"` or `"expand"`. Defaults to `"contract"`. ~~str~~                         |
| `case_sensitive_matching`   | Whether to search without case sensitivity. Defaults to `False`. ~~bool~~                                                                                                                              |
| `single_match`              | Whether to match an entity in the LLM's response only once (the first hit) or multiple times. Defaults to `False`. ~~bool~~                                                                            |

The parameters `alignment_mode`, `case_sensitive_matching` and `single_match`
are identical to the [v1](#ner-v1) implementation. The format of few-shot
examples are also the same.

> Label descriptions can also be used with explicit examples to give as much
> info to the LLM model as possible.

New to v2 is the fact that you can write definitions for each label and provide
them via the `label_definitions` argument. This lets you tell the LLM exactly
what you're looking for rather than relying on the LLM to interpret its task
given just the label name. Label descriptions are freeform so you can write
whatever you want here, but a brief description along with some examples and
counter examples seems to work quite well.

```ini
[components.llm.task]
@llm_tasks = "spacy.NER.v2"
labels = PERSON,SPORTS_TEAM

[components.llm.task.label_definitions]
PERSON = "Extract any named individual in the text."
SPORTS_TEAM = "Extract the names of any professional sports team. e.g. Golden State Warriors, LA Lakers, Man City, Real Madrid"
```

For a fully working example, see this
[usage example](https://github.com/explosion/spacy-llm/tree/main/usage_examples/ner_dolly).

#### spacy.NER.v1 {id="ner-v1"}

The original version of the built-in NER task supports both zero-shot and
few-shot prompting.

> #### Example config
>
> ```ini
> [components.llm.task]
> @llm_tasks = "spacy.NER.v1"
> labels = PERSON,ORGANISATION,LOCATION
> examples = null
> ```

| Argument                    | Description                                                                                                                                                                    |
| --------------------------- | ------------------------------------------------------------------------------------------------------------------------------------------------------------------------------ |
| `examples`                  | Optional function that generates examples for few-shot learning. Defaults to `None`. ~~Optional[Callable[[], Iterable[Any]]]~~                                                 |
| `parse_responses` (NEW)     | Callable for parsing LLM responses for this task. Defaults to the internal parsing method for this task. ~~Optional[TaskResponseParser[NERTask]]~~                             |
| `prompt_example_type` (NEW) | Type to use for fewshot examples. Defaults to `NERExample`. ~~Optional[Type[FewshotExample]]~~                                                                                 |
| `scorer` (NEW)              | Scorer function that evaluates the task performance on provided examples. Defaults to the metric used by spaCy. ~~Optional[Scorer]~~                                           |
| `labels`                    | Comma-separated list of labels. ~~str~~                                                                                                                                        |
| `normalizer`                | Function that normalizes the labels as returned by the LLM. If `None`, defaults to `spacy.LowercaseNormalizer.v1`. ~~Optional[Callable[[str], str]]~~                          |
| `alignment_mode`            | Alignment mode in case the LLM returns entities that do not align with token boundaries. Options are `"strict"`, `"contract"` or `"expand"`. Defaults to `"contract"`. ~~str~~ |
| `case_sensitive_matching`   | Whether to search without case sensitivity. Defaults to `False`. ~~bool~~                                                                                                      |
| `single_match`              | Whether to match an entity in the LLM's response only once (the first hit) or multiple times. Defaults to `False`. ~~bool~~                                                    |

The NER task implementation doesn't currently ask the LLM for specific offsets,
but simply expects a list of strings that represent the enties in the document.
This means that a form of string matching is required. This can be configured by
the following parameters:

- The `single_match` parameter is typically set to `False` to allow for multiple
  matches. For instance, the response from the LLM might only mention the entity
  "Paris" once, but you'd still want to mark it every time it occurs in the
  document.
- The case-sensitive matching is typically set to `False` to be robust against
  case variances in the LLM's output.
- The `alignment_mode` argument is used to match entities as returned by the LLM
  to the tokens from the original `Doc` - specifically it's used as argument in
  the call to [`doc.char_span()`](/api/doc#char_span). The `"strict"` mode will
  only keep spans that strictly adhere to the given token boundaries.
  `"contract"` will only keep those tokens that are fully within the given
  range, e.g. reducing `"New Y"` to `"New"`. Finally, `"expand"` will expand the
  span to the next token boundaries, e.g. expanding `"New Y"` out to
  `"New York"`.

To perform [few-shot learning](/usage/large-language-models#few-shot-prompts),
you can write down a few examples in a separate file, and provide these to be
injected into the prompt to the LLM. The default reader `spacy.FewShotReader.v1`
supports `.yml`, `.yaml`, `.json` and `.jsonl`.

```yaml
- text: Jack and Jill went up the hill.
  entities:
    PERSON:
      - Jack
      - Jill
    LOCATION:
      - hill
- text: Jack fell down and broke his crown.
  entities:
    PERSON:
      - Jack
```

```ini
[components.llm.task.examples]
@misc = "spacy.FewShotReader.v1"
path = "ner_examples.yml"
```

### SpanCat {id="spancat"}

The SpanCat task identifies potentially overlapping entities in text.

#### spacy.SpanCat.v3 {id="spancat-v3"}

The built-in SpanCat v3 task is a simple adaptation of the NER v3 task to
support overlapping entities and store its annotations in `doc.spans`.

> #### Example config
>
> ```ini
> [components.llm.task]
> @llm_tasks = "spacy.SpanCat.v3"
> labels = ["PERSON", "ORGANISATION", "LOCATION"]
> examples = null
> ```

| Argument                    | Description                                                                                                                                                                                            |
| --------------------------- | ------------------------------------------------------------------------------------------------------------------------------------------------------------------------------------------------------ |
| `template`                  | Custom prompt template to send to LLM model. Defaults to [`spancat.v3.jinja`](https://github.com/explosion/spacy-llm/blob/main/spacy_llm/tasks/templates/spancat.v3.jinja). ~~str~~                    |
| `examples`                  | Optional function that generates examples for few-shot learning. Defaults to `None`. ~~Optional[Callable[[], Iterable[Any]]]~~                                                                         |
| `parse_responses` (NEW)     | Callable for parsing LLM responses for this task. Defaults to the internal parsing method for this task. ~~Optional[TaskResponseParser[SpanCatTask]]~~                                                 |
| `prompt_example_type` (NEW) | Type to use for fewshot examples. Defaults to `SpanCatExample`. ~~Optional[Type[FewshotExample]]~~                                                                                                     |
| `scorer` (NEW)              | Scorer function that evaluates the task performance on provided examples. Defaults to the metric used by spaCy. ~~Optional[Scorer]~~                                                                   |
| `labels`                    | List of labels or str of comma-separated list of labels. ~~Union[List[str], str]~~                                                                                                                     |
| `label_definitions`         | Optional dict mapping a label to a description of that label. These descriptions are added to the prompt to help instruct the LLM on what to extract. Defaults to `None`. ~~Optional[Dict[str, str]]~~ |
| `description` (NEW)         | A description of what to recognize or not recognize as entities. ~~str~~                                                                                                                               |
| `spans_key`                 | Key of the `Doc.spans` dict to save the spans under. Defaults to `"sc"`. ~~str~~                                                                                                                       |
| `normalizer`                | Function that normalizes the labels as returned by the LLM. If `None`, defaults to `spacy.LowercaseNormalizer.v1`. ~~Optional[Callable[[str], str]]~~                                                  |
| `alignment_mode`            | Alignment mode in case the LLM returns entities that do not align with token boundaries. Options are `"strict"`, `"contract"` or `"expand"`. Defaults to `"contract"`. ~~str~~                         |
| `case_sensitive_matching`   | Whether to search without case sensitivity. Defaults to `False`. ~~bool~~                                                                                                                              |

Note that the `single_match` parameter, used in v1 and v2, is not supported
anymore, as the CoT parsing algorithm takes care of this automatically.

#### spacy.SpanCat.v2 {id="spancat-v2"}

The built-in SpanCat v2 task is a simple adaptation of the NER v2 task to
support overlapping entities and store its annotations in `doc.spans`.

> #### Example config
>
> ```ini
> [components.llm.task]
> @llm_tasks = "spacy.SpanCat.v2"
> labels = ["PERSON", "ORGANISATION", "LOCATION"]
> examples = null
> ```

| Argument                    | Description                                                                                                                                                                                            |
| --------------------------- | ------------------------------------------------------------------------------------------------------------------------------------------------------------------------------------------------------ |
| `template` (NEW)            | Custom prompt template to send to LLM model. Defaults to [`spancat.v2.jinja`](https://github.com/explosion/spacy-llm/blob/main/spacy_llm/tasks/templates/spancat.v2.jinja). ~~str~~                    |
| `examples`                  | Optional function that generates examples for few-shot learning. Defaults to `None`. ~~Optional[Callable[[], Iterable[Any]]]~~                                                                         |
| `parse_responses` (NEW)     | Callable for parsing LLM responses for this task. Defaults to the internal parsing method for this task. ~~Optional[TaskResponseParser[SpanCatTask]]~~                                                 |
| `prompt_example_type` (NEW) | Type to use for fewshot examples. Defaults to `SpanCatExample`. ~~Optional[Type[FewshotExample]]~~                                                                                                     |
| `scorer` (NEW)              | Scorer function that evaluates the task performance on provided examples. Defaults to the metric used by spaCy. ~~Optional[Scorer]~~                                                                   |
| `labels`                    | List of labels or str of comma-separated list of labels. ~~Union[List[str], str]~~                                                                                                                     |
| `label_definitions` (NEW)   | Optional dict mapping a label to a description of that label. These descriptions are added to the prompt to help instruct the LLM on what to extract. Defaults to `None`. ~~Optional[Dict[str, str]]~~ |
| `spans_key`                 | Key of the `Doc.spans` dict to save the spans under. Defaults to `"sc"`. ~~str~~                                                                                                                       |
| `normalizer`                | Function that normalizes the labels as returned by the LLM. If `None`, defaults to `spacy.LowercaseNormalizer.v1`. ~~Optional[Callable[[str], str]]~~                                                  |
| `alignment_mode`            | Alignment mode in case the LLM returns entities that do not align with token boundaries. Options are `"strict"`, `"contract"` or `"expand"`. Defaults to `"contract"`. ~~str~~                         |
| `case_sensitive_matching`   | Whether to search without case sensitivity. Defaults to `False`. ~~bool~~                                                                                                                              |
| `single_match`              | Whether to match an entity in the LLM's response only once (the first hit) or multiple times. Defaults to `False`. ~~bool~~                                                                            |

Except for the `spans_key` parameter, the SpanCat v2 task reuses the
configuration from the NER v2 task. Refer to [its documentation](#ner-v2) for
more insight.

#### spacy.SpanCat.v1 {id="spancat-v1"}

The original version of the built-in SpanCat task is a simple adaptation of the
v1 NER task to support overlapping entities and store its annotations in
`doc.spans`.

> #### Example config
>
> ```ini
> [components.llm.task]
> @llm_tasks = "spacy.SpanCat.v1"
> labels = PERSON,ORGANISATION,LOCATION
> examples = null
> ```

| Argument                    | Description                                                                                                                                                                    |
| --------------------------- | ------------------------------------------------------------------------------------------------------------------------------------------------------------------------------ |
| `examples`                  | Optional function that generates examples for few-shot learning. Defaults to `None`. ~~Optional[Callable[[], Iterable[Any]]]~~                                                 |
| `parse_responses` (NEW)     | Callable for parsing LLM responses for this task. Defaults to the internal parsing method for this task. ~~Optional[TaskResponseParser[SpanCatTask]]~~                         |
| `prompt_example_type` (NEW) | Type to use for fewshot examples. Defaults to `SpanCatExample`. ~~Optional[Type[FewshotExample]]~~                                                                             |
| `scorer` (NEW)              | Scorer function that evaluates the task performance on provided examples. Defaults to the metric used by spaCy. ~~Optional[Scorer]~~                                           |
| `labels`                    | Comma-separated list of labels. ~~str~~                                                                                                                                        |
| `spans_key`                 | Key of the `Doc.spans` dict to save the spans under. Defaults to `"sc"`. ~~str~~                                                                                               |
| `normalizer`                | Function that normalizes the labels as returned by the LLM. If `None`, defaults to `spacy.LowercaseNormalizer.v1`. ~~Optional[Callable[[str], str]]~~                          |
| `alignment_mode`            | Alignment mode in case the LLM returns entities that do not align with token boundaries. Options are `"strict"`, `"contract"` or `"expand"`. Defaults to `"contract"`. ~~str~~ |
| `case_sensitive_matching`   | Whether to search without case sensitivity. Defaults to `False`. ~~bool~~                                                                                                      |
| `single_match`              | Whether to match an entity in the LLM's response only once (the first hit) or multiple times. Defaults to `False`. ~~bool~~                                                    |

Except for the `spans_key` parameter, the SpanCat v1 task reuses the
configuration from the NER v1 task. Refer to [its documentation](#ner-v1) for
more insight.

### TextCat {id="textcat"}

The TextCat task labels documents with relevant categories.

#### spacy.TextCat.v3 {id="textcat-v3"}

On top of the functionality from v2, version 3 of the built-in TextCat tasks
allows setting definitions of labels. Those definitions are included in the
prompt.

> #### Example config
>
> ```ini
> [components.llm.task]
> @llm_tasks = "spacy.TextCat.v3"
> labels = ["COMPLIMENT", "INSULT"]
>
> [components.llm.task.label_definitions]
> "COMPLIMENT" = "a polite expression of praise or admiration.",
> "INSULT" = "a disrespectful or scornfully abusive remark or act."
> examples = null
> ```

| Argument                    | Description                                                                                                                                                                         |
| --------------------------- | ----------------------------------------------------------------------------------------------------------------------------------------------------------------------------------- |
| `template`                  | Custom prompt template to send to LLM model. Defaults to [`textcat.v3.jinja`](https://github.com/explosion/spacy-llm/blob/main/spacy_llm/tasks/templates/textcat.v3.jinja). ~~str~~ |
| `examples`                  | Optional function that generates examples for few-shot learning. Defaults to `None`. ~~Optional[Callable[[], Iterable[Any]]]~~                                                      |
| `parse_responses` (NEW)     | Callable for parsing LLM responses for this task. Defaults to the internal parsing method for this task. ~~Optional[TaskResponseParser[SpanCatTask]]~~                              |
| `prompt_example_type` (NEW) | Type to use for fewshot examples. Defaults to `TextCatExample`. ~~Optional[Type[FewshotExample]]~~                                                                                  |
| `scorer` (NEW)              | Scorer function that evaluates the task performance on provided examples. Defaults to the metric used by spaCy. ~~Optional[Scorer]~~                                                |
| `labels`                    | List of labels or str of comma-separated list of labels. ~~Union[List[str], str]~~                                                                                                  |
| `label_definitions` (NEW)   | Dictionary of label definitions. Included in the prompt, if set. Defaults to `None`. ~~Optional[Dict[str, str]]~~                                                                   |
| `normalizer`                | Function that normalizes the labels as returned by the LLM. If `None`, falls back to `spacy.LowercaseNormalizer.v1`. Defaults to `None`. ~~Optional[Callable[[str], str]]~~         |
| `exclusive_classes`         | If set to `True`, only one label per document should be valid. If set to `False`, one document can have multiple labels. Defaults to `False`. ~~bool~~                              |
| `allow_none`                | When set to `True`, allows the LLM to not return any of the given label. The resulting dict in `doc.cats` will have `0.0` scores for all labels. Defaults to `True`. ~~bool~~       |
| `verbose`                   | If set to `True`, warnings will be generated when the LLM returns invalid responses. Defaults to `False`. ~~bool~~                                                                  |

The formatting of few-shot examples is the same as those for the
[v1](#textcat-v1) implementation.

#### spacy.TextCat.v2 {id="textcat-v2"}

V2 includes all v1 functionality, with an improved prompt template.

> #### Example config
>
> ```ini
> [components.llm.task]
> @llm_tasks = "spacy.TextCat.v2"
> labels = ["COMPLIMENT", "INSULT"]
> examples = null
> ```

| Argument                    | Description                                                                                                                                                                         |
| --------------------------- | ----------------------------------------------------------------------------------------------------------------------------------------------------------------------------------- |
| `template` (NEW)            | Custom prompt template to send to LLM model. Defaults to [`textcat.v2.jinja`](https://github.com/explosion/spacy-llm/blob/main/spacy_llm/tasks/templates/textcat.v2.jinja). ~~str~~ |
| `examples`                  | Optional function that generates examples for few-shot learning. Defaults to `None`. ~~Optional[Callable[[], Iterable[Any]]]~~                                                      |
| `parse_responses` (NEW)     | Callable for parsing LLM responses for this task. Defaults to the internal parsing method for this task. ~~Optional[TaskResponseParser[SpanCatTask]]~~                              |
| `prompt_example_type` (NEW) | Type to use for fewshot examples. Defaults to `TextCatExample`. ~~Optional[Type[FewshotExample]]~~                                                                                  |
| `scorer` (NEW)              | Scorer function that evaluates the task performance on provided examples. Defaults to the metric used by spaCy. ~~Optional[Scorer]~~                                                |
| `labels`                    | List of labels or str of comma-separated list of labels. ~~Union[List[str], str]~~                                                                                                  |
| `normalizer`                | Function that normalizes the labels as returned by the LLM. If `None`, falls back to `spacy.LowercaseNormalizer.v1`. ~~Optional[Callable[[str], str]]~~                             |
| `exclusive_classes`         | If set to `True`, only one label per document should be valid. If set to `False`, one document can have multiple labels. Defaults to `False`. ~~bool~~                              |
| `allow_none`                | When set to `True`, allows the LLM to not return any of the given label. The resulting dict in `doc.cats` will have `0.0` scores for all labels. Defaults to `True`. ~~bool~~       |
| `verbose`                   | If set to `True`, warnings will be generated when the LLM returns invalid responses. Defaults to `False`. ~~bool~~                                                                  |

The formatting of few-shot examples is the same as those for the
[v1](#textcat-v1) implementation.

#### spacy.TextCat.v1 {id="textcat-v1"}

Version 1 of the built-in TextCat task supports both zero-shot and few-shot
prompting.

> #### Example config
>
> ```ini
> [components.llm.task]
> @llm_tasks = "spacy.TextCat.v1"
> labels = COMPLIMENT,INSULT
> examples = null
> ```

| Argument                    | Description                                                                                                                                                                   |
| --------------------------- | ----------------------------------------------------------------------------------------------------------------------------------------------------------------------------- |
| `examples`                  | Optional function that generates examples for few-shot learning. Deafults to `None`. ~~Optional[Callable[[], Iterable[Any]]]~~                                                |
| `parse_responses` (NEW)     | Callable for parsing LLM responses for this task. Defaults to the internal parsing method for this task. ~~Optional[TaskResponseParser[SpanCatTask]]~~                        |
| `prompt_example_type` (NEW) | Type to use for fewshot examples. Defaults to `TextCatExample`. ~~Optional[Type[FewshotExample]]~~                                                                            |
| `scorer` (NEW)              | Scorer function that evaluates the task performance on provided examples. Defaults to the metric used by spaCy. ~~Optional[Scorer]~~                                          |
| `labels`                    | Comma-separated list of labels. ~~str~~                                                                                                                                       |
| `normalizer`                | Function that normalizes the labels as returned by the LLM. If `None`, falls back to `spacy.LowercaseNormalizer.v1`. ~~Optional[Callable[[str], str]]~~                       |
| `exclusive_classes`         | If set to `True`, only one label per document should be valid. If set to `False`, one document can have multiple labels. Defaults to `False`. ~~bool~~                        |
| `allow_none`                | When set to `True`, allows the LLM to not return any of the given label. The resulting dict in `doc.cats` will have `0.0` scores for all labels. Defaults to `True`. ~~bool~~ |
| `verbose`                   | If set to `True`, warnings will be generated when the LLM returns invalid responses. Defaults to `False`. ~~bool~~                                                            |

To perform [few-shot learning](/usage/large-language-models#few-shot-prompts),
you can write down a few examples in a separate file, and provide these to be
injected into the prompt to the LLM. The default reader `spacy.FewShotReader.v1`
supports `.yml`, `.yaml`, `.json` and `.jsonl`.

```json
[
  {
    "text": "You look great!",
    "answer": "Compliment"
  },
  {
    "text": "You are not very clever at all.",
    "answer": "Insult"
  }
]
```

```ini
[components.llm.task.examples]
@misc = "spacy.FewShotReader.v1"
path = "textcat_examples.json"
```

### REL {id="rel"}

The REL task extracts relations between named entities.

#### spacy.REL.v1 {id="rel-v1"}

The built-in REL task supports both zero-shot and few-shot prompting. It relies
on an upstream NER component for entities extraction.

> #### Example config
>
> ```ini
> [components.llm.task]
> @llm_tasks = "spacy.REL.v1"
> labels = ["LivesIn", "Visits"]
> ```

| Argument                    | Description                                                                                                                                                                 |
| --------------------------- | --------------------------------------------------------------------------------------------------------------------------------------------------------------------------- |
| `template`                  | Custom prompt template to send to LLM model. Defaults to [`rel.v3.jinja`](https://github.com/explosion/spacy-llm/blob/main/spacy_llm/tasks/templates/rel.v1.jinja). ~~str~~ |
| `examples`                  | Optional function that generates examples for few-shot learning. Defaults to `None`. ~~Optional[Callable[[], Iterable[Any]]]~~                                              |
| `parse_responses` (NEW)     | Callable for parsing LLM responses for this task. Defaults to the internal parsing method for this task. ~~Optional[TaskResponseParser[RELTask]]~~                          |
| `prompt_example_type` (NEW) | Type to use for fewshot examples. Defaults to `RELExample`. ~~Optional[Type[FewshotExample]]~~                                                                              |
| `scorer` (NEW)              | Scorer function that evaluates the task performance on provided examples. Defaults to the metric used by spaCy. ~~Optional[Scorer]~~                                        |
| `labels`                    | List of labels or str of comma-separated list of labels. ~~Union[List[str], str]~~                                                                                          |
| `label_definitions`         | Dictionary providing a description for each relation label. Defaults to `None`. ~~Optional[Dict[str, str]]~~                                                                |
| `normalizer`                | Function that normalizes the labels as returned by the LLM. If `None`, falls back to `spacy.LowercaseNormalizer.v1`. Defaults to `None`. ~~Optional[Callable[[str], str]]~~ |
| `verbose`                   | If set to `True`, warnings will be generated when the LLM returns invalid responses. Defaults to `False`. ~~bool~~                                                          |

To perform [few-shot learning](/usage/large-language-models#few-shot-prompts),
you can write down a few examples in a separate file, and provide these to be
injected into the prompt to the LLM. The default reader `spacy.FewShotReader.v1`
supports `.yml`, `.yaml`, `.json` and `.jsonl`.

```json
{"text": "Laura bought a house in Boston with her husband Mark.", "ents": [{"start_char": 0, "end_char": 5, "label": "PERSON"}, {"start_char": 24, "end_char": 30, "label": "GPE"}, {"start_char": 48, "end_char": 52, "label": "PERSON"}], "relations": [{"dep": 0, "dest": 1, "relation": "LivesIn"}, {"dep": 2, "dest": 1, "relation": "LivesIn"}]}
{"text": "Michael travelled through South America by bike.", "ents": [{"start_char": 0, "end_char": 7, "label": "PERSON"}, {"start_char": 26, "end_char": 39, "label": "LOC"}], "relations": [{"dep": 0, "dest": 1, "relation": "Visits"}]}
```

```ini
[components.llm.task]
@llm_tasks = "spacy.REL.v1"
labels = ["LivesIn", "Visits"]

[components.llm.task.examples]
@misc = "spacy.FewShotReader.v1"
path = "rel_examples.jsonl"
```

Note: the REL task relies on pre-extracted entities to make its prediction.
Hence, you'll need to add a component that populates `doc.ents` with recognized
spans to your spaCy pipeline and put it _before_ the REL component.

For a fully working example, see this
[usage example](https://github.com/explosion/spacy-llm/tree/main/usage_examples/rel_openai).

### Lemma {id="lemma"}

The Lemma task lemmatizes the provided text and updates the `lemma_` attribute
in the doc's tokens accordingly.

#### spacy.Lemma.v1 {id="lemma-v1"}

This task supports both zero-shot and few-shot prompting.

> #### Example config
>
> ```ini
> [components.llm.task]
> @llm_tasks = "spacy.Lemma.v1"
> examples = null
> ```

| Argument                    | Description                                                                                                                                                                   |
| --------------------------- | ----------------------------------------------------------------------------------------------------------------------------------------------------------------------------- |
| `template`                  | Custom prompt template to send to LLM model. Defaults to [lemma.v1.jinja](https://github.com/explosion/spacy-llm/blob/main/spacy_llm/tasks/templates/lemma.v1.jinja). ~~str~~ |
| `examples`                  | Optional function that generates examples for few-shot learning. Defaults to `None`. ~~Optional[Callable[[], Iterable[Any]]]~~                                                |
| `parse_responses` (NEW)     | Callable for parsing LLM responses for this task. Defaults to the internal parsing method for this task. ~~Optional[TaskResponseParser[LemmaTask]]~~                          |
| `prompt_example_type` (NEW) | Type to use for fewshot examples. Defaults to `LemmaExample`. ~~Optional[Type[FewshotExample]]~~                                                                              |
| `scorer` (NEW)              | Scorer function that evaluates the task performance on provided examples. Defaults to the metric used by spaCy. ~~Optional[Scorer]~~                                          |

The task prompts the LLM to lemmatize the passed text and return the lemmatized
version as a list of tokens and their corresponding lemma. E. g. the text
`I'm buying ice cream for my friends` should invoke the response

```
I: I
'm: be
buying: buy
ice: ice
cream: cream
for: for
my: my
friends: friend
.: .
```

If for any given text/doc instance the number of lemmas returned by the LLM
doesn't match the number of tokens from the pipeline's tokenizer, no lemmas are
stored in the corresponding doc's tokens. Otherwise the tokens `.lemma_`
property is updated with the lemma suggested by the LLM.

To perform [few-shot learning](/usage/large-language-models#few-shot-prompts),
you can write down a few examples in a separate file, and provide these to be
injected into the prompt to the LLM. The default reader `spacy.FewShotReader.v1`
supports `.yml`, `.yaml`, `.json` and `.jsonl`.

```yaml
- text: I'm buying ice cream.
  lemmas:
    - 'I': 'I'
    - "'m": 'be'
    - 'buying': 'buy'
    - 'ice': 'ice'
    - 'cream': 'cream'
    - '.': '.'

- text: I've watered the plants.
  lemmas:
    - 'I': 'I'
    - "'ve": 'have'
    - 'watered': 'water'
    - 'the': 'the'
    - 'plants': 'plant'
    - '.': '.'
```

```ini
[components.llm.task]
@llm_tasks = "spacy.Lemma.v1"
[components.llm.task.examples]
@misc = "spacy.FewShotReader.v1"
path = "lemma_examples.yml"
```

### Sentiment {id="sentiment"}

Performs sentiment analysis on provided texts. Scores between 0 and 1 are stored
in `Doc._.sentiment` - the higher, the more positive. Note in cases of parsing
issues (e. g. in case of unexpected LLM responses) the value might be `None`.

#### spacy.Sentiment.v1 {id="sentiment-v1"}

This task supports both zero-shot and few-shot prompting.

> #### Example config
>
> ```ini
> [components.llm.task]
> @llm_tasks = "spacy.Sentiment.v1"
> examples = null
> ```

| Argument                    | Description                                                                                                                                              |
| --------------------------- | -------------------------------------------------------------------------------------------------------------------------------------------------------- |
| `template`                  | Custom prompt template to send to LLM model. Defaults to [sentiment.v1.jinja](./spacy_llm/tasks/templates/sentiment.v1.jinja). ~~str~~                   |
| `examples`                  | Optional function that generates examples for few-shot learning. Defaults to `None`. ~~Optional[Callable[[], Iterable[Any]]]~~                           |
| `parse_responses` (NEW)     | Callable for parsing LLM responses for this task. Defaults to the internal parsing method for this task. ~~Optional[TaskResponseParser[SentimentTask]]~~ |
| `prompt_example_type` (NEW) | Type to use for fewshot examples. Defaults to `SentimentExample`. ~~Optional[Type[FewshotExample]]~~                                                     |
| `scorer` (NEW)              | Scorer function that evaluates the task performance on provided examples. Defaults to the metric used by spaCy. ~~Optional[Scorer]~~                     |
| `field`                     | Name of extension attribute to store summary in (i. e. the summary will be available in `doc._.{field}`). Defaults to `sentiment`. ~~str~~               |

To perform [few-shot learning](/usage/large-language-models#few-shot-prompts),
you can write down a few examples in a separate file, and provide these to be
injected into the prompt to the LLM. The default reader `spacy.FewShotReader.v1`
supports `.yml`, `.yaml`, `.json` and `.jsonl`.

```yaml
- text: 'This is horrifying.'
  score: 0
- text: 'This is underwhelming.'
  score: 0.25
- text: 'This is ok.'
  score: 0.5
- text: "I'm looking forward to this!"
  score: 1.0
```

```ini
[components.llm.task]
@llm_tasks = "spacy.Sentiment.v1"
[components.llm.task.examples]
@misc = "spacy.FewShotReader.v1"
path = "sentiment_examples.yml"
```

### NoOp {id="noop"}

This task is only useful for testing - it tells the LLM to do nothing, and does
not set any fields on the `docs`.

> #### Example config
>
> ```ini
> [components.llm.task]
> @llm_tasks = "spacy.NoOp.v1"
> ```

#### spacy.NoOp.v1 {id="noop-v1"}

This task needs no further configuration.

## Models {id="models"}

A _model_ defines which LLM model to query, and how to query it. It can be a
simple function taking a collection of prompts (consistent with the output type
of `task.generate_prompts()`) and returning a collection of responses
(consistent with the expected input of `parse_responses`). Generally speaking,
it's a function of type `Callable[[Iterable[Any]], Iterable[Any]]`, but specific
implementations can have other signatures, like
`Callable[[Iterable[str]], Iterable[str]]`.

### Models via REST API {id="models-rest"}

These models all take the same parameters, but note that the `config` should
contain provider-specific keys and values, as it will be passed onwards to the
provider's API.

| Argument           | Description                                                                                                                                       |
| ------------------ | ------------------------------------------------------------------------------------------------------------------------------------------------- |
| `name`             | Model name, i. e. any supported variant for this particular model. Default depends on the specific model (cf. below) ~~str~~                      |
| `config`           | Further configuration passed on to the model. Default depends on the specific model (cf. below). ~~Dict[Any, Any]~~                               |
| `strict`           | If `True`, raises an error if the LLM API returns a malformed response. Otherwise, return the error responses as is. Defaults to `True`. ~~bool~~ |
| `max_tries`        | Max. number of tries for API request. Defaults to `5`. ~~int~~                                                                                    |
| `max_request_time` | Max. time (in seconds) to wait for request to terminate before raising an exception. Defaults to `30.0`. ~~float~~                                |
| `interval`         | Time interval (in seconds) for API retries in seconds. Defaults to `1.0`. ~~float~~                                                               |

> #### Example config:
>
> ```ini
> [components.llm.model]
> @llm_models = "spacy.GPT-4.v1"
> name = "gpt-4"
> config = {"temperature": 0.0}
> ```

Currently, these models are provided as part of the core library:

| Model                         | Provider          | Supported names                                                                                                    | Default name           | Default config                       |
| ----------------------------- | ----------------- | ------------------------------------------------------------------------------------------------------------------ | ---------------------- | ------------------------------------ |
| `spacy.GPT-4.v1`              | OpenAI            | `["gpt-4", "gpt-4-0314", "gpt-4-32k", "gpt-4-32k-0314"]`                                                           | `"gpt-4"`              | `{}`                                 |
| `spacy.GPT-4.v2`              | OpenAI            | `["gpt-4", "gpt-4-0314", "gpt-4-32k", "gpt-4-32k-0314"]`                                                           | `"gpt-4"`              | `{temperature=0.0}`                  |
| `spacy.GPT-4.v3`              | OpenAI            | All names of [GPT-4 models](https://platform.openai.com/docs/models/gpt-4-and-gpt-4-turbo) offered by OpenAI       | `"gpt-4"`              | `{temperature=0.0}`                  |
| `spacy.GPT-3-5.v1`            | OpenAI            | `["gpt-3.5-turbo", "gpt-3.5-turbo-16k", "gpt-3.5-turbo-0613", "gpt-3.5-turbo-0613-16k", "gpt-3.5-turbo-instruct"]` | `"gpt-3.5-turbo"`      | `{}`                                 |
| `spacy.GPT-3-5.v2`            | OpenAI            | `["gpt-3.5-turbo", "gpt-3.5-turbo-16k", "gpt-3.5-turbo-0613", "gpt-3.5-turbo-0613-16k", "gpt-3.5-turbo-instruct"]` | `"gpt-3.5-turbo"`      | `{temperature=0.0}`                  |
| `spacy.GPT-3-5.v3`            | OpenAI            | All names of [GPT-3.5 models](https://platform.openai.com/docs/models/gpt-3-5) offered by OpenAI                   | `"gpt-3.5-turbo"`      | `{temperature=0.0}`                  |
| `spacy.Davinci.v1`            | OpenAI            | `["davinci"]`                                                                                                      | `"davinci"`            | `{}`                                 |
| `spacy.Davinci.v2`            | OpenAI            | `["davinci"]`                                                                                                      | `"davinci"`            | `{temperature=0.0, max_tokens=500}`  |
| `spacy.Text-Davinci.v1`       | OpenAI            | `["text-davinci-003", "text-davinci-002"]`                                                                         | `"text-davinci-003"`   | `{}`                                 |
| `spacy.Text-Davinci.v2`       | OpenAI            | `["text-davinci-003", "text-davinci-002"]`                                                                         | `"text-davinci-003"`   | `{temperature=0.0, max_tokens=1000}` |
| `spacy.Code-Davinci.v1`       | OpenAI            | `["code-davinci-002"]`                                                                                             | `"code-davinci-002"`   | `{}`                                 |
| `spacy.Code-Davinci.v2`       | OpenAI            | `["code-davinci-002"]`                                                                                             | `"code-davinci-002"`   | `{temperature=0.0, max_tokens=500}`  |
| `spacy.Curie.v1`              | OpenAI            | `["curie"]`                                                                                                        | `"curie"`              | `{}`                                 |
| `spacy.Curie.v2`              | OpenAI            | `["curie"]`                                                                                                        | `"curie"`              | `{temperature=0.0, max_tokens=500}`  |
| `spacy.Text-Curie.v1`         | OpenAI            | `["text-curie-001"]`                                                                                               | `"text-curie-001"`     | `{}`                                 |
| `spacy.Text-Curie.v2`         | OpenAI            | `["text-curie-001"]`                                                                                               | `"text-curie-001"`     | `{temperature=0.0, max_tokens=500}`  |
| `spacy.Babbage.v1`            | OpenAI            | `["babbage"]`                                                                                                      | `"babbage"`            | `{}`                                 |
| `spacy.Babbage.v2`            | OpenAI            | `["babbage"]`                                                                                                      | `"babbage"`            | `{temperature=0.0, max_tokens=500}`  |
| `spacy.Text-Babbage.v1`       | OpenAI            | `["text-babbage-001"]`                                                                                             | `"text-babbage-001"`   | `{}`                                 |
| `spacy.Text-Babbage.v2`       | OpenAI            | `["text-babbage-001"]`                                                                                             | `"text-babbage-001"`   | `{temperature=0.0, max_tokens=500}`  |
| `spacy.Ada.v1`                | OpenAI            | `["ada"]`                                                                                                          | `"ada"`                | `{}`                                 |
| `spacy.Ada.v2`                | OpenAI            | `["ada"]`                                                                                                          | `"ada"`                | `{temperature=0.0, max_tokens=500}`  |
| `spacy.Text-Ada.v1`           | OpenAI            | `["text-ada-001"]`                                                                                                 | `"text-ada-001"`       | `{}`                                 |
| `spacy.Text-Ada.v2`           | OpenAI            | `["text-ada-001"]`                                                                                                 | `"text-ada-001"`       | `{temperature=0.0, max_tokens=500}`  |
| `spacy.Azure.v1`              | Microsoft, OpenAI | Arbitrary values                                                                                                   | No default             | `{temperature=0.0}`                  |
| `spacy.Command.v1`            | Cohere            | `["command", "command-light", "command-light-nightly", "command-nightly"]`                                         | `"command"`            | `{}`                                 |
| `spacy.Claude-2-1.v1`         | Anthropic         | `["claude-2-1"]`                                                                                                   | `"claude-2-1"`         | `{}`                                 |
| `spacy.Claude-2.v1`           | Anthropic         | `["claude-2", "claude-2-100k"]`                                                                                    | `"claude-2"`           | `{}`                                 |
| `spacy.Claude-1.v1`           | Anthropic         | `["claude-1", "claude-1-100k"]`                                                                                    | `"claude-1"`           | `{}`                                 |
| `spacy.Claude-1-0.v1`         | Anthropic         | `["claude-1.0"]`                                                                                                   | `"claude-1.0"`         | `{}`                                 |
| `spacy.Claude-1-2.v1`         | Anthropic         | `["claude-1.2"]`                                                                                                   | `"claude-1.2"`         | `{}`                                 |
| `spacy.Claude-1-3.v1`         | Anthropic         | `["claude-1.3", "claude-1.3-100k"]`                                                                                | `"claude-1.3"`         | `{}`                                 |
| `spacy.Claude-instant-1.v1`   | Anthropic         | `["claude-instant-1", "claude-instant-1-100k"]`                                                                    | `"claude-instant-1"`   | `{}`                                 |
| `spacy.Claude-instant-1-1.v1` | Anthropic         | `["claude-instant-1.1", "claude-instant-1.1-100k"]`                                                                | `"claude-instant-1.1"` | `{}`                                 |
| `spacy.PaLM.v1`               | Google            | `["chat-bison-001", "text-bison-001"]`                                                                             | `"text-bison-001"`     | `{temperature=0.0}`                  |

To use these models, make sure that you've [set the relevant API](#api-keys)
keys as environment variables.

**⚠️ A note on `spacy.Azure.v1`.** Working with Azure OpenAI is slightly
different than working with models from other providers:

- In Azure LLMs have to be made available by creating a _deployment_ of a given
  model (e. g. GPT-3.5). This deployment can have an arbitrary name. The `name`
  argument, which everywhere else denotes the model name (e. g. `claude-1.0`,
  `gpt-3.5`), here refers to the _deployment name_.
- Deployed Azure OpenAI models are reachable via a resource-specific base URL,
  usually of the form `https://{resource}.openai.azure.com`. Hence the URL has
  to be specified via the `base_url` argument.
- Azure further expects the _API version_ to be specified. The default value for
  this, via the `api_version` argument, is currently `2023-05-15` but may be
  updated in the future.
- Finally, since we can't infer information about the model from the deployment
  name, `spacy-llm` requires the `model_type` to be set to either
  `"completions"` or `"chat"`, depending on whether the deployed model is a
  completion or chat model.

#### API Keys {id="api-keys"}

Note that when using hosted services, you have to ensure that the proper API
keys are set as environment variables as described by the corresponding
provider's documentation.

E. g. when using OpenAI, you have to get an API key from openai.com, and ensure
that the keys are set as environmental variables:

```shell
export OPENAI_API_KEY="sk-..."
export OPENAI_API_ORG="org-..."
```

For Cohere:

```shell
export CO_API_KEY="..."
```

For Anthropic:

```shell
export ANTHROPIC_API_KEY="..."
```

For PaLM:

```shell
export PALM_API_KEY="..."
```

### Models via HuggingFace {id="models-hf"}

These models all take the same parameters:

| Argument      | Description                                                                                                                           |
| ------------- | ------------------------------------------------------------------------------------------------------------------------------------- |
| `name`        | Model name, i. e. any supported variant for this particular model. ~~str~~                                                            |
| `config_init` | Further configuration passed on to the construction of the model with `transformers.pipeline()`. Defaults to `{}`. ~~Dict[str, Any]~~ |
| `config_run`  | Further configuration used during model inference. Defaults to `{}`. ~~Dict[str, Any]~~                                               |

> #### Example config
>
> ```ini
> [components.llm.model]
> @llm_models = "spacy.Llama2.v1"
> name = "llama2-7b-hf"
> ```

Currently, these models are provided as part of the core library:

| Model                | Provider        | Supported names                                                                                              | HF directory                           |
| -------------------- | --------------- | ------------------------------------------------------------------------------------------------------------ | -------------------------------------- |
| `spacy.Dolly.v1`     | Databricks      | `["dolly-v2-3b", "dolly-v2-7b", "dolly-v2-12b"]`                                                             | https://huggingface.co/databricks      |
| `spacy.Falcon.v1`    | TII             | `["falcon-rw-1b", "falcon-7b", "falcon-7b-instruct", "falcon-40b-instruct"]`                                 | https://huggingface.co/tiiuae          |
| `spacy.Llama2.v1`    | Meta AI         | `["Llama-2-7b-hf", "Llama-2-13b-hf", "Llama-2-70b-hf"]`                                                      | https://huggingface.co/meta-llama      |
| `spacy.Mistral.v1`   | Mistral AI      | `["Mistral-7B-v0.1", "Mistral-7B-Instruct-v0.1"]`                                                            | https://huggingface.co/mistralai       |
| `spacy.StableLM.v1`  | Stability AI    | `["stablelm-base-alpha-3b", "stablelm-base-alpha-7b", "stablelm-tuned-alpha-3b", "stablelm-tuned-alpha-7b"]` | https://huggingface.co/stabilityai     |
| `spacy.OpenLLaMA.v1` | OpenLM Research | `["open_llama_3b", "open_llama_7b", "open_llama_7b_v2", "open_llama_13b"]`                                   | https://huggingface.co/openlm-research |

<Infobox variant="warning" title="Gated models on Hugging Face" id="hf_licensing">

Some models available on Hugging Face (HF), such as Llama 2, are _gated models_.
That means that users have to fulfill certain requirements to be allowed access
to these models. In the case of Llama 2 you'll need to request agree to Meta's
Terms of Service while logged in with your HF account. After Meta grants you
permission to use Llama 2, you'll be able to download and use the model.

This requires that you are logged in with your HF account on your local
machine - check out the HF quick start documentation. In a nutshell, you'll need
to create an access token on HF and log in to HF using your access token, e. g.
with `huggingface-cli login`.

</Infobox>

Note that Hugging Face will download the model the first time you use it - you
can
[define the cached directory](https://huggingface.co/docs/huggingface_hub/main/en/guides/manage-cache)
by setting the environmental variable `HF_HOME`.

#### Installation with HuggingFace {id="install-hf"}

To use models from HuggingFace, ideally you have a GPU enabled and have
installed `transformers`, `torch` and CUDA in your virtual environment. This
allows you to have the setting `device=cuda:0` in your config, which ensures
that the model is loaded entirely on the GPU (and fails otherwise).

You can do so with

```shell
python -m pip install "spacy-llm[transformers]" "transformers[sentencepiece]"
```

If you don't have access to a GPU, you can install `accelerate` and
set`device_map=auto` instead, but be aware that this may result in some layers
getting distributed to the CPU or even the hard drive, which may ultimately
result in extremely slow queries.

```shell
python -m pip install "accelerate>=0.16.0,<1.0"
```

### LangChain models {id="langchain-models"}

To use [LangChain](https://github.com/hwchase17/langchain) for the API retrieval
part, make sure you have installed it first:

```shell
python -m pip install "langchain==0.0.191"
# Or install with spacy-llm directly
python -m pip install "spacy-llm[extras]"
```

Note that LangChain currently only supports Python 3.9 and beyond.

LangChain models in `spacy-llm` work slightly differently. `langchain`'s models
are parsed automatically, each LLM class in `langchain` has one entry in
`spacy-llm`'s registry. As `langchain`'s design has one class per API and not
per model, this results in registry entries like `langchain.OpenAI.v1` - i. e.
there is one registry entry per API and not per model (family), as for the REST-
and HuggingFace-based entries.

The name of the model to be used has to be passed in via the `name` attribute.

> #### Example config
>
> ```ini
> [components.llm.model]
> @llm_models = "langchain.OpenAI.v1"
> name = "gpt-3.5-turbo"
> query = {"@llm_queries": "spacy.CallLangChain.v1"}
> config = {"temperature": 0.0}
> ```

| Argument | Description                                                                                                                                                           |
| -------- | --------------------------------------------------------------------------------------------------------------------------------------------------------------------- |
| `name`   | The name of a mdodel supported by LangChain for this API. ~~str~~                                                                                                     |
| `config` | Configuration passed on to the LangChain model. Defaults to `{}`. ~~Dict[Any, Any]~~                                                                                  |
| `query`  | Function that executes the prompts. If `None`, defaults to `spacy.CallLangChain.v1`. ~~Optional[Callable[["langchain.llms.BaseLLM", Iterable[Any]], Iterable[Any]]]~~ |

The default `query` (`spacy.CallLangChain.v1`) executes the prompts by running
`model(text)` for each given textual prompt.

## Cache {id="cache"}

Interacting with LLMs, either through an external API or a local instance, is
costly. Since developing an NLP pipeline generally means a lot of exploration
and prototyping, `spacy-llm` implements a built-in cache to avoid reprocessing
the same documents at each run that keeps batches of documents stored on disk.

> #### Example config
>
> ```ini
> [components.llm.cache]
> @llm_misc = "spacy.BatchCache.v1"
> path = "path/to/cache"
> batch_size = 64
> max_batches_in_mem = 4
> ```

| Argument             | Description                                                                                                                                      |
| -------------------- | ------------------------------------------------------------------------------------------------------------------------------------------------ |
| `path`               | Cache directory. If `None`, no caching is performed, and this component will act as a NoOp. Defaults to `None`. ~~Optional[Union[str, Path]]~~   |
| `batch_size`         | Number of docs in one batch (file). Once a batch is full, it will be peristed to disk. Defaults to 64. ~~int~~                                   |
| `max_batches_in_mem` | Max. number of batches to hold in memory. Allows you to limit the effect on your memory if you're handling a lot of docs. Defaults to 4. ~~int~~ |

When retrieving a document, the `BatchCache` will first figure out what batch
the document belongs to. If the batch isn't in memory it will try to load the
batch from disk and then move it into memory.

Note that since the cache is generated by a registered function, you can also
provide your own registered function returning your own cache implementation. If
you wish to do so, ensure that your cache object adheres to the `Protocol`
defined in `spacy_llm.ty.Cache`.

## Various functions {id="various-functions"}

### spacy.FewShotReader.v1 {id="fewshotreader-v1"}

This function is registered in spaCy's `misc` registry, and reads in examples
from a `.yml`, `.yaml`, `.json` or `.jsonl` file. It uses
[`srsly`](https://github.com/explosion/srsly) to read in these files and parses
them depending on the file extension.

> #### Example config
>
> ```ini
> [components.llm.task.examples]
> @misc = "spacy.FewShotReader.v1"
> path = "ner_examples.yml"
> ```

| Argument | Description                                                                                     |
| -------- | ----------------------------------------------------------------------------------------------- |
| `path`   | Path to an examples file with suffix `.yml`, `.yaml`, `.json` or `.jsonl`. ~~Union[str, Path]~~ |

### spacy.FileReader.v1 {id="filereader-v1"}

This function is registered in spaCy's `misc` registry, and reads a file
provided to the `path` to return a `str` representation of its contents. This
function is typically used to read
[Jinja](https://jinja.palletsprojects.com/en/3.1.x/) files containing the prompt
template.

> #### Example config
>
> ```ini
> [components.llm.task.template]
> @misc = "spacy.FileReader.v1"
> path = "ner_template.jinja2"
> ```

| Argument | Description                                       |
| -------- | ------------------------------------------------- |
| `path`   | Path to the file to be read. ~~Union[str, Path]~~ |

### Normalizer functions {id="normalizer-functions"}

These functions provide simple normalizations for string comparisons, e.g.
between a list of specified labels and a label given in the raw text of the LLM
response. They are registered in spaCy's `misc` registry and have the signature
`Callable[[str], str]`.

- `spacy.StripNormalizer.v1`: only apply `text.strip()`
- `spacy.LowercaseNormalizer.v1`: applies `text.strip().lower()` to compare
  strings in a case-insensitive way.<|MERGE_RESOLUTION|>--- conflicted
+++ resolved
@@ -236,16 +236,6 @@
 | `responses` | The generated prompts. ~~Iterable[Any]~~   |
 | **RETURNS** | The annotated documents. ~~Iterable[Doc]~~ |
 
-<<<<<<< HEAD
-### Translation {id="translation"}
-
-The translation task translates texts from a defined or inferred source to a
-defined target language.
-
-#### spacy.Translation.v1 {id="translation-v1"}
-
-`spacy.Translation.v1` supports both zero-shot and few-shot prompting.
-=======
 ### Raw prompting {id="raw"}
 
 Different to all other tasks `spacy.Raw.vX` doesn't provide a specific prompt,
@@ -253,20 +243,19 @@
 doc content. This is handy for use cases like question answering (where each doc
 contains one question) or if you want to include customized prompts for each doc.
 
-#### spacy.Raw.v1 {id="raw-v1"}
-
-Note that since this task may request arbitrary information, it doesn't do any
-parsing per se - the model response is stored in a custom `Doc` attribute (i. e.
-can be accessed via `doc._.{field}`).
-
-It supports both zero-shot and few-shot prompting.
->>>>>>> e79a9c5a
-
-> #### Example config
->
-> ```ini
-> [components.llm.task]
-<<<<<<< HEAD
+### Translation {id="translation"}
+
+The translation task translates texts from a defined or inferred source to a
+defined target language.
+
+#### spacy.Translation.v1 {id="translation-v1"}
+
+`spacy.Translation.v1` supports both zero-shot and few-shot prompting.
+
+> #### Example config
+>
+> ```ini
+> [components.llm.task]
 > @llm_tasks = "spacy.Translation.v1"
 > examples = null
 > target_lang = "Spanish"
@@ -281,7 +270,42 @@
 | `source_lang`               | Language to translate from. Doesn't have to be set. ~~Optional[str]~~                                                                                                                     |
 | `target_lang`               | Language to translate to. No default value, has to be set. ~~str~~                                                                                                                        |
 | `field`                     | Name of extension attribute to store translation in (i. e. the translation will be available in `doc._.{field}`). Defaults to `translation`. ~~str~~                                      |
-=======
+
+To perform [few-shot learning](/usage/large-language-models#few-shot-prompts),
+you can write down a few examples in a separate file, and provide these to be
+injected into the prompt to the LLM. The default reader `spacy.FewShotReader.v1`
+supports `.yml`, `.yaml`, `.json` and `.jsonl`.
+
+```yaml
+- text: 'Top of the morning to you!'
+  translation: '¡Muy buenos días!'
+- text: 'The weather is great today.'
+  translation: 'El clima está fantástico hoy.'
+- text: 'Do you know what will happen tomorrow?'
+  translation: '¿Sabes qué pasará mañana?'
+```
+
+```ini
+[components.llm.task]
+@llm_tasks = "spacy.Translation.v1"
+target_lang = "Spanish"
+[components.llm.task.examples]
+@misc = "spacy.FewShotReader.v1"
+path = "translation_examples.yml"
+```
+
+#### spacy.Raw.v1 {id="raw-v1"}
+
+Note that since this task may request arbitrary information, it doesn't do any
+parsing per se - the model response is stored in a custom `Doc` attribute (i. e.
+can be accessed via `doc._.{field}`).
+
+It supports both zero-shot and few-shot prompting.
+
+> #### Example config
+>
+> ```ini
+> [components.llm.task]
 > @llm_tasks = "spacy.Raw.v1"
 > examples = null
 > ```
@@ -293,7 +317,6 @@
 | `parse_responses`     | Callable for parsing LLM responses for this task. Defaults to the internal parsing method for this task. ~~Optional[TaskResponseParser[RawTask]]~~                        |
 | `prompt_example_type` | Type to use for fewshot examples. Defaults to `RawExample`. ~~Optional[Type[FewshotExample]]~~                                                                            |
 | `field`               | Name of extension attribute to store model reply in (i. e. the reply will be available in `doc._.{field}`). Defaults to `reply`. ~~str~~                                  |
->>>>>>> e79a9c5a
 
 To perform [few-shot learning](/usage/large-language-models#few-shot-prompts),
 you can write down a few examples in a separate file, and provide these to be
@@ -301,14 +324,6 @@
 supports `.yml`, `.yaml`, `.json` and `.jsonl`.
 
 ```yaml
-<<<<<<< HEAD
-- text: 'Top of the morning to you!'
-  translation: '¡Muy buenos días!'
-- text: 'The weather is great today.'
-  translation: 'El clima está fantástico hoy.'
-- text: 'Do you know what will happen tomorrow?'
-  translation: '¿Sabes qué pasará mañana?'
-=======
 # Each example can follow an arbitrary pattern. It might help the prompt performance though if the examples resemble
 # the actual docs' content.
 - text: "3 + 5 = x. What's x?"
@@ -322,24 +337,15 @@
 
 - text: "Analyse the sentiment of the text 'This is great'."
   reply: "'This is great' expresses a very positive sentiment."
->>>>>>> e79a9c5a
 ```
 
 ```ini
 [components.llm.task]
-<<<<<<< HEAD
-@llm_tasks = "spacy.Translation.v1"
-target_lang = "Spanish"
-[components.llm.task.examples]
-@misc = "spacy.FewShotReader.v1"
-path = "translation_examples.yml"
-=======
 @llm_tasks = "spacy.Raw.v1"
 field = "llm_reply"
 [components.llm.task.examples]
 @misc = "spacy.FewShotReader.v1"
 path = "raw_examples.yml"
->>>>>>> e79a9c5a
 ```
 
 ### Summarization {id="summarization"}
