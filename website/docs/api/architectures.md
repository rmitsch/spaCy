--- conflicted
+++ resolved
@@ -143,11 +143,10 @@
 
 Construct an embedding layer that separately embeds a number of lexical
 attributes using hash embedding, concatenates the results, and passes it through
-a feed-forward subnetwork to build mixed representations. The features used
-are the `NORM`, `PREFIX`, `SUFFIX` and `SHAPE`, which can have varying
-definitions depending on the `Vocab` of the `Doc` object passed in. Vectors from
-pretrained static vectors can also be incorporated into the concatenated
-representation.
+a feed-forward subnetwork to build mixed representations. The features used are
+the `NORM`, `PREFIX`, `SUFFIX` and `SHAPE`, which can have varying definitions
+depending on the `Vocab` of the `Doc` object passed in. Vectors from pretrained
+static vectors can also be incorporated into the concatenated representation.
 
 | Name                      | Description                                                                                                                                                                                                       |
 | ------------------------- | ----------------------------------------------------------------------------------------------------------------------------------------------------------------------------------------------------------------- |
@@ -575,26 +574,16 @@
 > nO = null
 > ```
 
-An n-gram "bag-of-words" model. This architecture should run much faster than the
-others, but may not be as accurate, especially if texts are short.
-
-<<<<<<< HEAD
+An n-gram "bag-of-words" model. This architecture should run much faster than
+the others, but may not be as accurate, especially if texts are short.
+
 | Name                | Description                                                                                                                                                                                    |
 | ------------------- | ---------------------------------------------------------------------------------------------------------------------------------------------------------------------------------------------- |
 | `exclusive_classes` | Whether or not categories are mutually exclusive. ~~bool~~                                                                                                                                     |
-| `ngram_size`        | Determines the maximum length of the n-grams in the BOW model. For instance, `ngram_size=3`would give unigram, trigram and bigram features. ~~int~~                                            |
-| `no_output_layer`   | Whether or not to add an output layer to the model (`Softmax` activation if `exclusive_classes` is `True`, else `Logistic`. ~~bool~~                                                           |
+| `ngram_size`        | Determines the maximum length of the n-grams in the BOW model. For instance, `ngram_size=3` would give unigram, trigram and bigram features. ~~int~~                                           |
+| `no_output_layer`   | Whether or not to add an output layer to the model (`Softmax` activation if `exclusive_classes` is `True`, else `Logistic`). ~~bool~~                                                          |
 | `nO`                | Output dimension, determined by the number of different labels. If not set, the [`TextCategorizer`](/api/textcategorizer) component will set it when `initialize` is called. ~~Optional[int]~~ |
 | **CREATES**         | The model using the architecture. ~~Model[List[Doc], Floats2d]~~                                                                                                                               |
-=======
-| Name                | Description                                                                                                                                                                                        |
-| ------------------- | -------------------------------------------------------------------------------------------------------------------------------------------------------------------------------------------------- |
-| `exclusive_classes` | Whether or not categories are mutually exclusive. ~~bool~~                                                                                                                                         |
-| `ngram_size`        | Determines the maximum length of the n-grams in the BOW model. For instance, `ngram_size=3`would give unigram, trigram and bigram features. ~~int~~                                                |
-| `no_output_layer`   | Whether or not to add an output layer to the model (`Softmax` activation if `exclusive_classes` is `True`, else `Logistic`). ~~bool~~                                                               |
-| `nO`                | Output dimension, determined by the number of different labels. If not set, the [`TextCategorizer`](/api/textcategorizer) component will set it when `begin_training` is called. ~~Optional[int]~~ |
-| **CREATES**         | The model using the architecture. ~~Model[List[Doc], Floats2d]~~                                                                                                                                   |
->>>>>>> 361f91e2
 
 ## Entity linking architectures {#entitylinker source="spacy/ml/models/entity_linker.py"}
 
