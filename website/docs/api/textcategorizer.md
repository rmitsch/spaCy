---
title: TextCategorizer
tag: class
source: spacy/pipeline/textcat.py
new: 2
teaser: 'Pipeline component for text classification'
api_base_class: /api/pipe
api_string_name: textcat
api_trainable: true
---

The text categorizer predicts **categories over a whole document**. and comes in
two flavors: `textcat` and `textcat_multilabel`. When you need to predict
exactly one true label per document, use the `textcat` which has mutually
exclusive labels. If you want to perform multi-label classification and predict
zero, one or more true labels per document, use the `textcat_multilabel`
component instead. For a binary classification task, you can use `textcat` with
**two** labels or `textcat_multilabel` with **one** label.

Both components are documented on this page.

<Infobox title="Migration from v2" variant="warning">

In spaCy v2, the `textcat` component could also perform **multi-label
classification**, and even used this setting by default. Since v3.0, the
component `textcat_multilabel` should be used for multi-label classification
instead. The `textcat` component is now used for mutually exclusive classes
only.

</Infobox>

## Assigned Attributes {#assigned-attributes}

Predictions will be saved to `doc.cats` as a dictionary, where the key is the
name of the category and the value is a score between 0 and 1 (inclusive). For
`textcat` (exclusive categories), the scores will sum to 1, while for
`textcat_multilabel` there is no particular guarantee about their sum. This also
means that for `textcat`, missing values are equated to a value of 0 (i.e.
`False`) and are counted as such towards the loss and scoring metrics. This is
not the case for `textcat_multilabel`, where missing values in the gold standard
data do not influence the loss or accuracy calculations.

Note that when assigning values to create training data, the score of each
category must be 0 or 1. Using other values, for example to create a document
that is a little bit in category A and a little bit in category B, is not
supported.

| Location   | Value                                 |
| ---------- | ------------------------------------- |
| `Doc.cats` | Category scores. ~~Dict[str, float]~~ |

## Config and implementation {#config}

The default config is defined by the pipeline component factory and describes
how the component should be configured. You can override its settings via the
`config` argument on [`nlp.add_pipe`](/api/language#add_pipe) or in your
[`config.cfg` for training](/usage/training#config). See the
[model architectures](/api/architectures) documentation for details on the
architectures and their arguments and hyperparameters.

> #### Example (textcat)
>
> ```python
> from spacy.pipeline.textcat import DEFAULT_SINGLE_TEXTCAT_MODEL
> config = {
>    "model": DEFAULT_SINGLE_TEXTCAT_MODEL,
> }
> nlp.add_pipe("textcat", config=config)
> ```

> #### Example (textcat_multilabel)
>
> ```python
> from spacy.pipeline.textcat_multilabel import DEFAULT_MULTI_TEXTCAT_MODEL
> config = {
>    "threshold": 0.5,
>    "model": DEFAULT_MULTI_TEXTCAT_MODEL,
> }
> nlp.add_pipe("textcat_multilabel", config=config)
> ```

| Setting     | Description                                                                                                                                                      |
| ----------- | ---------------------------------------------------------------------------------------------------------------------------------------------------------------- |
| `threshold` | Cutoff to consider a prediction "positive", relevant for `textcat_multilabel` when calculating accuracy scores. ~~float~~                                        |
| `model`     | A model instance that predicts scores for each category. Defaults to [TextCatEnsemble](/api/architectures#TextCatEnsemble). ~~Model[List[Doc], List[Floats2d]]~~ |
| `scorer`    | The scoring method. Defaults to [`Scorer.score_cats`](/api/scorer#score_cats) for the attribute `"cats"`. ~~Optional[Callable]~~                                 |

```python
%%GITHUB_SPACY/spacy/pipeline/textcat.py
```

```python
%%GITHUB_SPACY/spacy/pipeline/textcat_multilabel.py
```

## TextCategorizer.\_\_init\_\_ {#init tag="method"}

> #### Example
>
> ```python
> # Construction via add_pipe with default model
> # Use 'textcat_multilabel' for multi-label classification
> textcat = nlp.add_pipe("textcat")
>
> # Construction via add_pipe with custom model
> config = {"model": {"@architectures": "my_textcat"}}
> parser = nlp.add_pipe("textcat", config=config)
>
> # Construction from class
> # Use 'MultiLabel_TextCategorizer' for multi-label classification
> from spacy.pipeline import TextCategorizer
> textcat = TextCategorizer(nlp.vocab, model, threshold=0.5)
> ```

Create a new pipeline instance. In your application, you would normally use a
shortcut for this and instantiate the component using its string name and
[`nlp.add_pipe`](/api/language#create_pipe).

<<<<<<< HEAD
| Name                                            | Description                                                                                                                      |
| ----------------------------------------------- | -------------------------------------------------------------------------------------------------------------------------------- |
| `vocab`                                         | The shared vocabulary. ~~Vocab~~                                                                                                 |
| `model`                                         | The Thinc [`Model`](https://thinc.ai/docs/api-model) powering the pipeline component. ~~Model[List[Doc], List[Floats2d]]~~       |
| `name`                                          | String name of the component instance. Used to add entries to the `losses` during training. ~~str~~                              |
| _keyword-only_                                  |                                                                                                                                  |
| `threshold`                                     | Cutoff to consider a prediction "positive", relevant when printing accuracy results. ~~float~~                                   |
| `scorer`                                        | The scoring method. Defaults to [`Scorer.score_cats`](/api/scorer#score_cats) for the attribute `"cats"`. ~~Optional[Callable]~~ |
| `save_activations` <Tag variant="new">4.0</Tag> | Save activations in `Doc` when annotating. The supported activations is `"probabilities"`. ~~Union[bool, list[str]]~~            |
=======
| Name           | Description                                                                                                                      |
| -------------- | -------------------------------------------------------------------------------------------------------------------------------- |
| `vocab`        | The shared vocabulary. ~~Vocab~~                                                                                                 |
| `model`        | The Thinc [`Model`](https://thinc.ai/docs/api-model) powering the pipeline component. ~~Model[List[Doc], List[Floats2d]]~~       |
| `name`         | String name of the component instance. Used to add entries to the `losses` during training. ~~str~~                              |
| _keyword-only_ |                                                                                                                                  |
| `threshold`    | Cutoff to consider a prediction "positive", relevant for `textcat_multilabel` when calculating accuracy scores. ~~float~~        |
| `scorer`       | The scoring method. Defaults to [`Scorer.score_cats`](/api/scorer#score_cats) for the attribute `"cats"`. ~~Optional[Callable]~~ |
>>>>>>> 1211552f

## TextCategorizer.\_\_call\_\_ {#call tag="method"}

Apply the pipe to one document. The document is modified in place, and returned.
This usually happens under the hood when the `nlp` object is called on a text
and all pipeline components are applied to the `Doc` in order. Both
[`__call__`](/api/textcategorizer#call) and [`pipe`](/api/textcategorizer#pipe)
delegate to the [`predict`](/api/textcategorizer#predict) and
[`set_annotations`](/api/textcategorizer#set_annotations) methods.

> #### Example
>
> ```python
> doc = nlp("This is a sentence.")
> textcat = nlp.add_pipe("textcat")
> # This usually happens under the hood
> processed = textcat(doc)
> ```

| Name        | Description                      |
| ----------- | -------------------------------- |
| `doc`       | The document to process. ~~Doc~~ |
| **RETURNS** | The processed document. ~~Doc~~  |

## TextCategorizer.pipe {#pipe tag="method"}

Apply the pipe to a stream of documents. This usually happens under the hood
when the `nlp` object is called on a text and all pipeline components are
applied to the `Doc` in order. Both [`__call__`](/api/textcategorizer#call) and
[`pipe`](/api/textcategorizer#pipe) delegate to the
[`predict`](/api/textcategorizer#predict) and
[`set_annotations`](/api/textcategorizer#set_annotations) methods.

> #### Example
>
> ```python
> textcat = nlp.add_pipe("textcat")
> for doc in textcat.pipe(docs, batch_size=50):
>     pass
> ```

| Name           | Description                                                   |
| -------------- | ------------------------------------------------------------- |
| `stream`       | A stream of documents. ~~Iterable[Doc]~~                      |
| _keyword-only_ |                                                               |
| `batch_size`   | The number of documents to buffer. Defaults to `128`. ~~int~~ |
| **YIELDS**     | The processed documents in order. ~~Doc~~                     |

## TextCategorizer.initialize {#initialize tag="method" new="3"}

Initialize the component for training. `get_examples` should be a function that
returns an iterable of [`Example`](/api/example) objects. **At least one example
should be supplied.** The data examples are used to **initialize the model** of
the component and can either be the full training data or a representative
sample. Initialization includes validating the network,
[inferring missing shapes](https://thinc.ai/docs/usage-models#validation) and
setting up the label scheme based on the data. This method is typically called
by [`Language.initialize`](/api/language#initialize) and lets you customize
arguments it receives via the
[`[initialize.components]`](/api/data-formats#config-initialize) block in the
config.

<Infobox variant="warning" title="Changed in v3.0" id="begin_training">

This method was previously called `begin_training`.

</Infobox>

> #### Example
>
> ```python
> textcat = nlp.add_pipe("textcat")
> textcat.initialize(lambda: examples, nlp=nlp)
> ```
>
> ```ini
> ### config.cfg
> [initialize.components.textcat]
> positive_label = "POS"
>
> [initialize.components.textcat.labels]
> @readers = "spacy.read_labels.v1"
> path = "corpus/labels/textcat.json
> ```

| Name             | Description                                                                                                                                                                                                                                                                                                                                                                                                |
| ---------------- | ---------------------------------------------------------------------------------------------------------------------------------------------------------------------------------------------------------------------------------------------------------------------------------------------------------------------------------------------------------------------------------------------------------- |
| `get_examples`   | Function that returns gold-standard annotations in the form of [`Example`](/api/example) objects. Must contain at least one `Example`. ~~Callable[[], Iterable[Example]]~~                                                                                                                                                                                                                                 |
| _keyword-only_   |                                                                                                                                                                                                                                                                                                                                                                                                            |
| `nlp`            | The current `nlp` object. Defaults to `None`. ~~Optional[Language]~~                                                                                                                                                                                                                                                                                                                                       |
| `labels`         | The label information to add to the component, as provided by the [`label_data`](#label_data) property after initialization. To generate a reusable JSON file from your data, you should run the [`init labels`](/api/cli#init-labels) command. If no labels are provided, the `get_examples` callback is used to extract the labels from the data, which may be a lot slower. ~~Optional[Iterable[str]]~~ |
| `positive_label` | The positive label for a binary task with exclusive classes, `None` otherwise and by default. This parameter is only used during scoring. It is not available when using the `textcat_multilabel` component. ~~Optional[str]~~                                                                                                                                                                             |

## TextCategorizer.predict {#predict tag="method"}

Apply the component's model to a batch of [`Doc`](/api/doc) objects without
modifying them.

> #### Example
>
> ```python
> textcat = nlp.add_pipe("textcat")
> scores = textcat.predict([doc1, doc2])
> ```

| Name        | Description                                 |
| ----------- | ------------------------------------------- |
| `docs`      | The documents to predict. ~~Iterable[Doc]~~ |
| **RETURNS** | The model's prediction for each document.   |

## TextCategorizer.set_annotations {#set_annotations tag="method"}

Modify a batch of [`Doc`](/api/doc) objects using pre-computed scores.

> #### Example
>
> ```python
> textcat = nlp.add_pipe("textcat")
> scores = textcat.predict(docs)
> textcat.set_annotations(docs, scores)
> ```

| Name     | Description                                               |
| -------- | --------------------------------------------------------- |
| `docs`   | The documents to modify. ~~Iterable[Doc]~~                |
| `scores` | The scores to set, produced by `TextCategorizer.predict`. |

## TextCategorizer.update {#update tag="method"}

Learn from a batch of [`Example`](/api/example) objects containing the
predictions and gold-standard annotations, and update the component's model.
Delegates to [`predict`](/api/textcategorizer#predict) and
[`get_loss`](/api/textcategorizer#get_loss).

> #### Example
>
> ```python
> textcat = nlp.add_pipe("textcat")
> optimizer = nlp.initialize()
> losses = textcat.update(examples, sgd=optimizer)
> ```

| Name           | Description                                                                                                              |
| -------------- | ------------------------------------------------------------------------------------------------------------------------ |
| `examples`     | A batch of [`Example`](/api/example) objects to learn from. ~~Iterable[Example]~~                                        |
| _keyword-only_ |                                                                                                                          |
| `drop`         | The dropout rate. ~~float~~                                                                                              |
| `sgd`          | An optimizer. Will be created via [`create_optimizer`](#create_optimizer) if not set. ~~Optional[Optimizer]~~            |
| `losses`       | Optional record of the loss during training. Updated using the component name as the key. ~~Optional[Dict[str, float]]~~ |
| **RETURNS**    | The updated `losses` dictionary. ~~Dict[str, float]~~                                                                    |

## TextCategorizer.rehearse {#rehearse tag="method,experimental" new="3"}

Perform a "rehearsal" update from a batch of data. Rehearsal updates teach the
current model to make predictions similar to an initial model to try to address
the "catastrophic forgetting" problem. This feature is experimental.

> #### Example
>
> ```python
> textcat = nlp.add_pipe("textcat")
> optimizer = nlp.resume_training()
> losses = textcat.rehearse(examples, sgd=optimizer)
> ```

| Name           | Description                                                                                                              |
| -------------- | ------------------------------------------------------------------------------------------------------------------------ |
| `examples`     | A batch of [`Example`](/api/example) objects to learn from. ~~Iterable[Example]~~                                        |
| _keyword-only_ |                                                                                                                          |
| `drop`         | The dropout rate. ~~float~~                                                                                              |
| `sgd`          | An optimizer. Will be created via [`create_optimizer`](#create_optimizer) if not set. ~~Optional[Optimizer]~~            |
| `losses`       | Optional record of the loss during training. Updated using the component name as the key. ~~Optional[Dict[str, float]]~~ |
| **RETURNS**    | The updated `losses` dictionary. ~~Dict[str, float]~~                                                                    |

## TextCategorizer.get_loss {#get_loss tag="method"}

Find the loss and gradient of loss for the batch of documents and their
predicted scores.

> #### Example
>
> ```python
> textcat = nlp.add_pipe("textcat")
> scores = textcat.predict([eg.predicted for eg in examples])
> loss, d_loss = textcat.get_loss(examples, scores)
> ```

| Name        | Description                                                                 |
| ----------- | --------------------------------------------------------------------------- |
| `examples`  | The batch of examples. ~~Iterable[Example]~~                                |
| `scores`    | Scores representing the model's predictions.                                |
| **RETURNS** | The loss and the gradient, i.e. `(loss, gradient)`. ~~Tuple[float, float]~~ |

## TextCategorizer.score {#score tag="method" new="3"}

Score a batch of examples.

> #### Example
>
> ```python
> scores = textcat.score(examples)
> ```

| Name           | Description                                                                                                          |
| -------------- | -------------------------------------------------------------------------------------------------------------------- |
| `examples`     | The examples to score. ~~Iterable[Example]~~                                                                         |
| _keyword-only_ |                                                                                                                      |
| **RETURNS**    | The scores, produced by [`Scorer.score_cats`](/api/scorer#score_cats). ~~Dict[str, Union[float, Dict[str, float]]]~~ |

## TextCategorizer.create_optimizer {#create_optimizer tag="method"}

Create an optimizer for the pipeline component.

> #### Example
>
> ```python
> textcat = nlp.add_pipe("textcat")
> optimizer = textcat.create_optimizer()
> ```

| Name        | Description                  |
| ----------- | ---------------------------- |
| **RETURNS** | The optimizer. ~~Optimizer~~ |

## TextCategorizer.use_params {#use_params tag="method, contextmanager"}

Modify the pipe's model to use the given parameter values.

> #### Example
>
> ```python
> textcat = nlp.add_pipe("textcat")
> with textcat.use_params(optimizer.averages):
>     textcat.to_disk("/best_model")
> ```

| Name     | Description                                        |
| -------- | -------------------------------------------------- |
| `params` | The parameter values to use in the model. ~~dict~~ |

## TextCategorizer.add_label {#add_label tag="method"}

Add a new label to the pipe. Raises an error if the output dimension is already
set, or if the model has already been fully [initialized](#initialize). Note
that you don't have to call this method if you provide a **representative data
sample** to the [`initialize`](#initialize) method. In this case, all labels
found in the sample will be automatically added to the model, and the output
dimension will be [inferred](/usage/layers-architectures#thinc-shape-inference)
automatically.

> #### Example
>
> ```python
> textcat = nlp.add_pipe("textcat")
> textcat.add_label("MY_LABEL")
> ```

| Name        | Description                                                 |
| ----------- | ----------------------------------------------------------- |
| `label`     | The label to add. ~~str~~                                   |
| **RETURNS** | `0` if the label is already present, otherwise `1`. ~~int~~ |

## TextCategorizer.to_disk {#to_disk tag="method"}

Serialize the pipe to disk.

> #### Example
>
> ```python
> textcat = nlp.add_pipe("textcat")
> textcat.to_disk("/path/to/textcat")
> ```

| Name           | Description                                                                                                                                |
| -------------- | ------------------------------------------------------------------------------------------------------------------------------------------ |
| `path`         | A path to a directory, which will be created if it doesn't exist. Paths may be either strings or `Path`-like objects. ~~Union[str, Path]~~ |
| _keyword-only_ |                                                                                                                                            |
| `exclude`      | String names of [serialization fields](#serialization-fields) to exclude. ~~Iterable[str]~~                                                |

## TextCategorizer.from_disk {#from_disk tag="method"}

Load the pipe from disk. Modifies the object in place and returns it.

> #### Example
>
> ```python
> textcat = nlp.add_pipe("textcat")
> textcat.from_disk("/path/to/textcat")
> ```

| Name           | Description                                                                                     |
| -------------- | ----------------------------------------------------------------------------------------------- |
| `path`         | A path to a directory. Paths may be either strings or `Path`-like objects. ~~Union[str, Path]~~ |
| _keyword-only_ |                                                                                                 |
| `exclude`      | String names of [serialization fields](#serialization-fields) to exclude. ~~Iterable[str]~~     |
| **RETURNS**    | The modified `TextCategorizer` object. ~~TextCategorizer~~                                      |

## TextCategorizer.to_bytes {#to_bytes tag="method"}

> #### Example
>
> ```python
> textcat = nlp.add_pipe("textcat")
> textcat_bytes = textcat.to_bytes()
> ```

Serialize the pipe to a bytestring.

| Name           | Description                                                                                 |
| -------------- | ------------------------------------------------------------------------------------------- |
| _keyword-only_ |                                                                                             |
| `exclude`      | String names of [serialization fields](#serialization-fields) to exclude. ~~Iterable[str]~~ |
| **RETURNS**    | The serialized form of the `TextCategorizer` object. ~~bytes~~                              |

## TextCategorizer.from_bytes {#from_bytes tag="method"}

Load the pipe from a bytestring. Modifies the object in place and returns it.

> #### Example
>
> ```python
> textcat_bytes = textcat.to_bytes()
> textcat = nlp.add_pipe("textcat")
> textcat.from_bytes(textcat_bytes)
> ```

| Name           | Description                                                                                 |
| -------------- | ------------------------------------------------------------------------------------------- |
| `bytes_data`   | The data to load from. ~~bytes~~                                                            |
| _keyword-only_ |                                                                                             |
| `exclude`      | String names of [serialization fields](#serialization-fields) to exclude. ~~Iterable[str]~~ |
| **RETURNS**    | The `TextCategorizer` object. ~~TextCategorizer~~                                           |

## TextCategorizer.labels {#labels tag="property"}

The labels currently added to the component.

> #### Example
>
> ```python
> textcat.add_label("MY_LABEL")
> assert "MY_LABEL" in textcat.labels
> ```

| Name        | Description                                            |
| ----------- | ------------------------------------------------------ |
| **RETURNS** | The labels added to the component. ~~Tuple[str, ...]~~ |

## TextCategorizer.label_data {#label_data tag="property" new="3"}

The labels currently added to the component and their internal meta information.
This is the data generated by [`init labels`](/api/cli#init-labels) and used by
[`TextCategorizer.initialize`](/api/textcategorizer#initialize) to initialize
the model with a pre-defined label set.

> #### Example
>
> ```python
> labels = textcat.label_data
> textcat.initialize(lambda: [], nlp=nlp, labels=labels)
> ```

| Name        | Description                                                |
| ----------- | ---------------------------------------------------------- |
| **RETURNS** | The label data added to the component. ~~Tuple[str, ...]~~ |

## Serialization fields {#serialization-fields}

During serialization, spaCy will export several data fields used to restore
different aspects of the object. If needed, you can exclude them from
serialization by passing in the string names via the `exclude` argument.

> #### Example
>
> ```python
> data = textcat.to_disk("/path", exclude=["vocab"])
> ```

| Name    | Description                                                    |
| ------- | -------------------------------------------------------------- |
| `vocab` | The shared [`Vocab`](/api/vocab).                              |
| `cfg`   | The config file. You usually don't want to exclude this.       |
| `model` | The binary model data. You usually don't want to exclude this. |<|MERGE_RESOLUTION|>--- conflicted
+++ resolved
@@ -116,26 +116,15 @@
 shortcut for this and instantiate the component using its string name and
 [`nlp.add_pipe`](/api/language#create_pipe).
 
-<<<<<<< HEAD
 | Name                                            | Description                                                                                                                      |
 | ----------------------------------------------- | -------------------------------------------------------------------------------------------------------------------------------- |
 | `vocab`                                         | The shared vocabulary. ~~Vocab~~                                                                                                 |
 | `model`                                         | The Thinc [`Model`](https://thinc.ai/docs/api-model) powering the pipeline component. ~~Model[List[Doc], List[Floats2d]]~~       |
 | `name`                                          | String name of the component instance. Used to add entries to the `losses` during training. ~~str~~                              |
 | _keyword-only_                                  |                                                                                                                                  |
-| `threshold`                                     | Cutoff to consider a prediction "positive", relevant when printing accuracy results. ~~float~~                                   |
+| `threshold`                                     | Cutoff to consider a prediction "positive", relevant for `textcat_multilabel` when calculating accuracy scores. ~~float~~        |
 | `scorer`                                        | The scoring method. Defaults to [`Scorer.score_cats`](/api/scorer#score_cats) for the attribute `"cats"`. ~~Optional[Callable]~~ |
 | `save_activations` <Tag variant="new">4.0</Tag> | Save activations in `Doc` when annotating. The supported activations is `"probabilities"`. ~~Union[bool, list[str]]~~            |
-=======
-| Name           | Description                                                                                                                      |
-| -------------- | -------------------------------------------------------------------------------------------------------------------------------- |
-| `vocab`        | The shared vocabulary. ~~Vocab~~                                                                                                 |
-| `model`        | The Thinc [`Model`](https://thinc.ai/docs/api-model) powering the pipeline component. ~~Model[List[Doc], List[Floats2d]]~~       |
-| `name`         | String name of the component instance. Used to add entries to the `losses` during training. ~~str~~                              |
-| _keyword-only_ |                                                                                                                                  |
-| `threshold`    | Cutoff to consider a prediction "positive", relevant for `textcat_multilabel` when calculating accuracy scores. ~~float~~        |
-| `scorer`       | The scoring method. Defaults to [`Scorer.score_cats`](/api/scorer#score_cats) for the attribute `"cats"`. ~~Optional[Callable]~~ |
->>>>>>> 1211552f
 
 ## TextCategorizer.\_\_call\_\_ {#call tag="method"}
 
