--- conflicted
+++ resolved
@@ -78,43 +78,10 @@
 > candidates = kb.get_candidates([SpanGroup(doc, spans=[doc[0:2], doc[3:]]])
 > ```
 
-<<<<<<< HEAD
 | Name        | Description                                                                                                                                  |
 | ----------- | -------------------------------------------------------------------------------------------------------------------------------------------- |
 | `mentions`  | The textual mention or alias. ~~Iterable[SpanGroup]~~                                                                                        |
-| **RETURNS** | An iterator over iterables of iterables with relevant `Candidate` objects (per mention and doc). ~~Iterator[Iterable[Iterable[Candidate]]]~~ |
-=======
-| Name        | Description                                                          |
-| ----------- | -------------------------------------------------------------------- |
-| `mention`   | The textual mention or alias. ~~Span~~                               |
-| **RETURNS** | An iterable of relevant `Candidate` objects. ~~Iterable[Candidate]~~ |
-
-## KnowledgeBase.get_candidates_batch {id="get_candidates_batch",tag="method"}
-
-Same as [`get_candidates()`](/api/kb#get_candidates), but for an arbitrary
-number of mentions. The [`EntityLinker`](/api/entitylinker) component will call
-`get_candidates_batch()` instead of `get_candidates()`, if the config parameter
-`candidates_batch_size` is greater or equal than 1.
-
-The default implementation of `get_candidates_batch()` executes
-`get_candidates()` in a loop. We recommend implementing a more efficient way to
-retrieve candidates for multiple mentions at once, if performance is of concern
-to you.
-
-> #### Example
->
-> ```python
-> from spacy.lang.en import English
-> nlp = English()
-> doc = nlp("Douglas Adams wrote 'The Hitchhiker's Guide to the Galaxy'.")
-> candidates = kb.get_candidates((doc[0:2], doc[3:]))
-> ```
-
-| Name        | Description                                                                                  |
-| ----------- | -------------------------------------------------------------------------------------------- |
-| `mentions`  | The textual mention or alias. ~~Iterable[Span]~~                                             |
-| **RETURNS** | An iterable of iterable with relevant `Candidate` objects. ~~Iterable[Iterable[Candidate]]~~ |
->>>>>>> 9340eb8a
+| **RETURNS** | An iterator (per document) over iterables (per mention) of iterables (per candidate for this mention) with relevant `Candidate` objects. ~~Iterator[Iterable[Iterable[Candidate]]]~~ |
 
 ## KnowledgeBase.get_vector {id="get_vector",tag="method"}
 
@@ -200,13 +167,11 @@
 directly, but instead these objects are returned by the `get_candidates` method
 of the [`entity_linker`](/api/entitylinker) pipe.
 
-> #### Example```python
+> #### Example
 >
+> ```python
 > from spacy.kb import InMemoryCandidate candidate = InMemoryCandidate(kb,
 > entity_hash, entity_freq, entity_vector, alias_hash, prior_prob)
->
-> ```
->
 > ```
 
 | Name          | Description                                                               |
