--- conflicted
+++ resolved
@@ -78,43 +78,10 @@
 > candidates = kb.get_candidates([SpanGroup(doc, spans=[doc[0:2], doc[3:]]])
 > ```
 
-<<<<<<< HEAD
 | Name        | Description                                                                                                                                  |
 | ----------- | -------------------------------------------------------------------------------------------------------------------------------------------- |
 | `mentions`  | The textual mention or alias. ~~Iterable[SpanGroup]~~                                                                                        |
 | **RETURNS** | An iterator over iterables of iterables with relevant `Candidate` objects (per mention and doc). ~~Iterator[Iterable[Iterable[Candidate]]]~~ |
-=======
-| Name        | Description                                                          |
-| ----------- | -------------------------------------------------------------------- |
-| `mention`   | The textual mention or alias. ~~Span~~                               |
-| **RETURNS** | An iterable of relevant `Candidate` objects. ~~Iterable[Candidate]~~ |
-
-## KnowledgeBase.get_candidates_batch {id="get_candidates_batch",tag="method"}
-
-Same as [`get_candidates()`](/api/kb#get_candidates), but for an arbitrary
-number of mentions. The [`EntityLinker`](/api/entitylinker) component will call
-`get_candidates_batch()` instead of `get_candidates()`, if the config parameter
-`candidates_batch_size` is greater or equal than 1.
-
-The default implementation of `get_candidates_batch()` executes
-`get_candidates()` in a loop. We recommend implementing a more efficient way to
-retrieve candidates for multiple mentions at once, if performance is of concern
-to you.
-
-> #### Example
->
-> ```python
-> from spacy.lang.en import English
-> nlp = English()
-> doc = nlp("Douglas Adams wrote 'The Hitchhiker's Guide to the Galaxy'.")
-> candidates = kb.get_candidates((doc[0:2], doc[3:]))
-> ```
-
-| Name        | Description                                                                                  |
-| ----------- | -------------------------------------------------------------------------------------------- |
-| `mentions`  | The textual mention or alias. ~~Iterable[Span]~~                                             |
-| **RETURNS** | An iterable of iterable with relevant `Candidate` objects. ~~Iterable[Iterable[Candidate]]~~ |
->>>>>>> b8340738
 
 ## KnowledgeBase.get_vector {id="get_vector",tag="method"}
 
@@ -188,17 +155,6 @@
 
 ## InMemoryCandidate {id="candidate",tag="class"}
 
-<<<<<<< HEAD
-A `InMemoryCandidate` object refers to a textual mention that may or may not be
-resolved to a specific entity from a `KnowledgeBase`. This will be used as input
-for the entity linking algorithm which will disambiguate the various candidates
-to the correct one. Each candidate `(mention, entity)` pair is assigned to a
-certain prior probability.
-
-### InMemoryCandidate.\_\_init\_\_ {id="candidate-init",tag="method"}
-
-Construct a `InMemoryCandidate` object. Usually this constructor is not called
-=======
 An `InMemoryCandidate` object refers to a textual mention (alias) that may or
 may not be resolved to a specific entity from a `KnowledgeBase`. This will be
 used as input for the entity linking algorithm which will disambiguate the
@@ -208,7 +164,6 @@
 ### InMemoryCandidate.\_\_init\_\_ {id="candidate-init",tag="method"}
 
 Construct an `InMemoryCandidate` object. Usually this constructor is not called
->>>>>>> b8340738
 directly, but instead these objects are returned by the `get_candidates` method
 of the [`entity_linker`](/api/entitylinker) pipe.
 
