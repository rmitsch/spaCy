---
title: InMemoryLookupKB
teaser:
  The default implementation of the KnowledgeBase interface. Stores all
  information in-memory.
tag: class
source: spacy/kb/kb_in_memory.pyx
version: 3.5
---

The `InMemoryLookupKB` class inherits from [`KnowledgeBase`](/api/kb) and
implements all of its methods. It stores all KB data in-memory and generates
[`InMemoryCandidate`](/api/kb#candidate) objects by exactly matching mentions
with entity names. It's highly optimized for both a low memory footprint and
speed of retrieval.

## InMemoryLookupKB.\_\_init\_\_ {id="init",tag="method"}

Create the knowledge base.

> #### Example
>
> ```python
> from spacy.kb import InMemoryLookupKB
> vocab = nlp.vocab
> kb = InMemoryLookupKB(vocab=vocab, entity_vector_length=64)
> ```

| Name                   | Description                                      |
| ---------------------- | ------------------------------------------------ |
| `vocab`                | The shared vocabulary. ~~Vocab~~                 |
| `entity_vector_length` | Length of the fixed-size entity vectors. ~~int~~ |

## InMemoryLookupKB.entity_vector_length {id="entity_vector_length",tag="property"}

The length of the fixed-size entity vectors in the knowledge base.

| Name        | Description                                      |
| ----------- | ------------------------------------------------ |
| **RETURNS** | Length of the fixed-size entity vectors. ~~int~~ |

## InMemoryLookupKB.add_entity {id="add_entity",tag="method"}

Add an entity to the knowledge base, specifying its corpus frequency and entity
vector, which should be of length
[`entity_vector_length`](/api/inmemorylookupkb#entity_vector_length).

> #### Example
>
> ```python
> kb.add_entity(entity="Q42", freq=32, entity_vector=vector1)
> kb.add_entity(entity="Q463035", freq=111, entity_vector=vector2)
> ```

| Name            | Description                                                |
| --------------- | ---------------------------------------------------------- |
| `entity`        | The unique entity identifier. ~~str~~                      |
| `freq`          | The frequency of the entity in a typical corpus. ~~float~~ |
| `entity_vector` | The pretrained vector of the entity. ~~numpy.ndarray~~     |

## InMemoryLookupKB.set_entities {id="set_entities",tag="method"}

Define the full list of entities in the knowledge base, specifying the corpus
frequency and entity vector for each entity.

> #### Example
>
> ```python
> kb.set_entities(entity_list=["Q42", "Q463035"], freq_list=[32, 111], vector_list=[vector1, vector2])
> ```

| Name          | Description                                                      |
| ------------- | ---------------------------------------------------------------- |
| `entity_list` | List of unique entity identifiers. ~~Iterable[Union[str, int]]~~ |
| `freq_list`   | List of entity frequencies. ~~Iterable[int]~~                    |
| `vector_list` | List of entity vectors. ~~Iterable[numpy.ndarray]~~              |

## InMemoryLookupKB.add_alias {id="add_alias",tag="method"}

Add an alias or mention to the knowledge base, specifying its potential KB
identifiers and their prior probabilities. The entity identifiers should refer
to entities previously added with
[`add_entity`](/api/inmemorylookupkb#add_entity) or
[`set_entities`](/api/inmemorylookupkb#set_entities). The sum of the prior
probabilities should not exceed 1. Note that an empty string can not be used as
alias.

> #### Example
>
> ```python
> kb.add_alias(alias="Douglas", entities=["Q42", "Q463035"], probabilities=[0.6, 0.3])
> ```

| Name            | Description                                                                       |
| --------------- | --------------------------------------------------------------------------------- |
| `alias`         | The textual mention or alias. Can not be the empty string. ~~str~~                |
| `entities`      | The potential entities that the alias may refer to. ~~Iterable[Union[str, int]]~~ |
| `probabilities` | The prior probabilities of each entity. ~~Iterable[float]~~                       |

## InMemoryLookupKB.\_\_len\_\_ {id="len",tag="method"}

Get the total number of entities in the knowledge base.

> #### Example
>
> ```python
> total_entities = len(kb)
> ```

| Name        | Description                                           |
| ----------- | ----------------------------------------------------- |
| **RETURNS** | The number of entities in the knowledge base. ~~int~~ |

## InMemoryLookupKB.get_entity_strings {id="get_entity_strings",tag="method"}

Get a list of all entity IDs in the knowledge base.

> #### Example
>
> ```python
> all_entities = kb.get_entity_strings()
> ```

| Name        | Description                                               |
| ----------- | --------------------------------------------------------- |
| **RETURNS** | The list of entities in the knowledge base. ~~List[str]~~ |

## InMemoryLookupKB.get_size_aliases {id="get_size_aliases",tag="method"}

Get the total number of aliases in the knowledge base.

> #### Example
>
> ```python
> total_aliases = kb.get_size_aliases()
> ```

| Name        | Description                                          |
| ----------- | ---------------------------------------------------- |
| **RETURNS** | The number of aliases in the knowledge base. ~~int~~ |

## InMemoryLookupKB.get_alias_strings {id="get_alias_strings",tag="method"}

Get a list of all aliases in the knowledge base.

> #### Example
>
> ```python
> all_aliases = kb.get_alias_strings()
> ```

| Name        | Description                                              |
| ----------- | -------------------------------------------------------- |
| **RETURNS** | The list of aliases in the knowledge base. ~~List[str]~~ |

## InMemoryLookupKB.get_candidates {id="get_candidates",tag="method"}

Given a certain textual mention as input, retrieve a list of candidate entities
of type [`InMemoryCandidate`](/api/kb#candidate). Wraps
[`get_alias_candidates()`](/api/inmemorylookupkb#get_alias_candidates).

> #### Example
>
> ```python
> from spacy.lang.en import English
> nlp = English()
> doc = nlp("Douglas Adams wrote 'The Hitchhiker's Guide to the Galaxy'.")
> candidates = kb.get_candidates(doc[0:2])
> ```

| Name        | Description                                                                          |
| ----------- | ------------------------------------------------------------------------------------ |
| `mention`   | The textual mention or alias. ~~Span~~                                               |
| **RETURNS** | An iterable of relevant `InMemoryCandidate` objects. ~~Iterable[InMemoryCandidate]~~ |

## InMemoryLookupKB.get_candidates_batch {id="get_candidates_batch",tag="method"}

Same as [`get_candidates()`](/api/inmemorylookupkb#get_candidates), but for an
arbitrary number of mentions. The [`EntityLinker`](/api/entitylinker) component
will call `get_candidates_batch()` instead of `get_candidates()`, if the config
parameter `candidates_batch_size` is greater or equal than 1.

The default implementation of `get_candidates_batch()` executes
`get_candidates()` in a loop. We recommend implementing a more efficient way to
retrieve candidates for multiple mentions at once, if performance is of concern
to you.

> #### Example
>
> ```python
> from spacy.lang.en import English
> from spacy.tokens import SpanGroup
> nlp = English()
> doc = nlp("Douglas Adams wrote 'The Hitchhiker's Guide to the Galaxy'.")
> candidates = kb.get_candidates(SpanGroup(doc, spans=[doc[0:2], doc[3:]])
> ```

| Name        | Description                                                                                                  |
| ----------- | ------------------------------------------------------------------------------------------------------------ |
<<<<<<< HEAD
| `mentions`  | The textual mention or alias. ~~Iterable[Span]~~                                                             |
| **RETURNS** | An iterable of iterable with relevant `InMemoryCandidate` objects. ~~Iterable[Iterable[InMemoryCandidate]]~~ |

## InMemoryLookupKB.get_alias_candidates {id="get_alias_candidates",tag="method"}

Given a certain textual mention as input, retrieve a list of candidate entities
of type [`InMemoryCandidate`](/api/kb#candidate).

> #### Example
>
> ```python
> candidates = kb.get_alias_candidates("Douglas")
> ```

| Name        | Description                                                                   |
| ----------- | ----------------------------------------------------------------------------- |
| `alias`     | The textual mention or alias. ~~str~~                                         |
| **RETURNS** | The list of relevant `InMemoryCandidate` objects. ~~List[InMemoryCandidate]~~ |
=======
| `mentions`  | The textual mentions. ~~Iterable[Span]~~                                                                     |
| **RETURNS** | An iterable of iterable with relevant `InMemoryCandidate` objects. ~~Iterable[Iterable[InMemoryCandidate]]~~ |
>>>>>>> 9340eb8a

## InMemoryLookupKB.get_vector {id="get_vector",tag="method"}

Given a certain entity ID, retrieve its pretrained entity vector.

> #### Example
>
> ```python
> vector = kb.get_vector("Q42")
> ```

| Name        | Description                          |
| ----------- | ------------------------------------ |
| `entity`    | The entity ID. ~~str~~               |
| **RETURNS** | The entity vector. ~~numpy.ndarray~~ |

## InMemoryLookupKB.get_vectors {id="get_vectors",tag="method"}

Same as [`get_vector()`](/api/inmemorylookupkb#get_vector), but for an arbitrary
number of entity IDs.

The default implementation of `get_vectors()` executes `get_vector()` in a loop.
We recommend implementing a more efficient way to retrieve vectors for multiple
entities at once, if performance is of concern to you.

> #### Example
>
> ```python
> vectors = kb.get_vectors(("Q42", "Q3107329"))
> ```

| Name        | Description                                               |
| ----------- | --------------------------------------------------------- |
| `entities`  | The entity IDs. ~~Iterable[str]~~                         |
| **RETURNS** | The entity vectors. ~~Iterable[Iterable[numpy.ndarray]]~~ |

## InMemoryLookupKB.get_prior_prob {id="get_prior_prob",tag="method"}

Given a certain entity ID and a certain textual mention, retrieve the prior
probability of the fact that the mention links to the entity ID.

> #### Example
>
> ```python
> probability = kb.get_prior_prob("Q42", "Douglas")
> ```

| Name        | Description                                                               |
| ----------- | ------------------------------------------------------------------------- |
| `entity`    | The entity ID. ~~str~~                                                    |
| `alias`     | The textual mention or alias. ~~str~~                                     |
| **RETURNS** | The prior probability of the `alias` referring to the `entity`. ~~float~~ |

## InMemoryLookupKB.to_disk {id="to_disk",tag="method"}

Save the current state of the knowledge base to a directory.

> #### Example
>
> ```python
> kb.to_disk(path)
> ```

| Name      | Description                                                                                                                                |
| --------- | ------------------------------------------------------------------------------------------------------------------------------------------ |
| `path`    | A path to a directory, which will be created if it doesn't exist. Paths may be either strings or `Path`-like objects. ~~Union[str, Path]~~ |
| `exclude` | List of components to exclude. ~~Iterable[str]~~                                                                                           |

## InMemoryLookupKB.from_disk {id="from_disk",tag="method"}

Restore the state of the knowledge base from a given directory. Note that the
[`Vocab`](/api/vocab) should also be the same as the one used to create the KB.

> #### Example
>
> ```python
> from spacy.vocab import Vocab
> vocab = Vocab().from_disk("/path/to/vocab")
> kb = FullyImplementedKB(vocab=vocab, entity_vector_length=64)
> kb.from_disk("/path/to/kb")
> ```

| Name        | Description                                                                                     |
| ----------- | ----------------------------------------------------------------------------------------------- |
| `loc`       | A path to a directory. Paths may be either strings or `Path`-like objects. ~~Union[str, Path]~~ |
| `exclude`   | List of components to exclude. ~~Iterable[str]~~                                                |
| **RETURNS** | The modified `KnowledgeBase` object. ~~KnowledgeBase~~                                          |<|MERGE_RESOLUTION|>--- conflicted
+++ resolved
@@ -192,34 +192,14 @@
 > from spacy.tokens import SpanGroup
 > nlp = English()
 > doc = nlp("Douglas Adams wrote 'The Hitchhiker's Guide to the Galaxy'.")
-> candidates = kb.get_candidates(SpanGroup(doc, spans=[doc[0:2], doc[3:]])
+> candidates = kb.get_candidates_batch([SpanGroup(doc, spans=[doc[0:2], doc[3:]]])
 > ```
 
 | Name        | Description                                                                                                  |
 | ----------- | ------------------------------------------------------------------------------------------------------------ |
-<<<<<<< HEAD
-| `mentions`  | The textual mention or alias. ~~Iterable[Span]~~                                                             |
+| `mentions`  | The textual mentions. ~~Iterable[SpanGroup]~~                                                             |
 | **RETURNS** | An iterable of iterable with relevant `InMemoryCandidate` objects. ~~Iterable[Iterable[InMemoryCandidate]]~~ |
 
-## InMemoryLookupKB.get_alias_candidates {id="get_alias_candidates",tag="method"}
-
-Given a certain textual mention as input, retrieve a list of candidate entities
-of type [`InMemoryCandidate`](/api/kb#candidate).
-
-> #### Example
->
-> ```python
-> candidates = kb.get_alias_candidates("Douglas")
-> ```
-
-| Name        | Description                                                                   |
-| ----------- | ----------------------------------------------------------------------------- |
-| `alias`     | The textual mention or alias. ~~str~~                                         |
-| **RETURNS** | The list of relevant `InMemoryCandidate` objects. ~~List[InMemoryCandidate]~~ |
-=======
-| `mentions`  | The textual mentions. ~~Iterable[Span]~~                                                                     |
-| **RETURNS** | An iterable of iterable with relevant `InMemoryCandidate` objects. ~~Iterable[Iterable[InMemoryCandidate]]~~ |
->>>>>>> 9340eb8a
 
 ## InMemoryLookupKB.get_vector {id="get_vector",tag="method"}
 
