--- conflicted
+++ resolved
@@ -155,7 +155,6 @@
 
 ## InMemoryLookupKB.get_candidates {id="get_candidates",tag="method"}
 
-<<<<<<< HEAD
 Given textual mentions for an arbitrary number of documents as input, retrieve a
 list of candidate entities of type [`InMemoryCandidate`](/api/kb#candidate) for
 each mention. The [`EntityLinker`](/api/entitylinker) component passes a
@@ -163,37 +162,6 @@
 [`SpanGroup`](/api/spangroup)) per document. The decision of how to batch
 candidate retrieval lookups over multiple documents is left up to the
 implementation of `KnowledgeBase.get_candidates()`.
-=======
-Given a certain textual mention as input, retrieve a list of candidate entities
-of type [`InMemoryCandidate`](/api/kb#candidate). Wraps
-[`get_alias_candidates()`](/api/inmemorylookupkb#get_alias_candidates).
-
-> #### Example
->
-> ```python
-> from spacy.lang.en import English
-> nlp = English()
-> doc = nlp("Douglas Adams wrote 'The Hitchhiker's Guide to the Galaxy'.")
-> candidates = kb.get_candidates(doc[0:2])
-> ```
-
-| Name        | Description                                                                          |
-| ----------- | ------------------------------------------------------------------------------------ |
-| `mention`   | The textual mention or alias. ~~Span~~                                               |
-| **RETURNS** | An iterable of relevant `InMemoryCandidate` objects. ~~Iterable[InMemoryCandidate]~~ |
-
-## InMemoryLookupKB.get_candidates_batch {id="get_candidates_batch",tag="method"}
-
-Same as [`get_candidates()`](/api/inmemorylookupkb#get_candidates), but for an
-arbitrary number of mentions. The [`EntityLinker`](/api/entitylinker) component
-will call `get_candidates_batch()` instead of `get_candidates()`, if the config
-parameter `candidates_batch_size` is greater or equal than 1.
-
-The default implementation of `get_candidates_batch()` executes
-`get_candidates()` in a loop. We recommend implementing a more efficient way to
-retrieve candidates for multiple mentions at once, if performance is of concern
-to you.
->>>>>>> b8340738
 
 > #### Example
 >
@@ -205,33 +173,10 @@
 > candidates = kb.get_candidates([SpanGroup(doc, spans=[doc[0:2], doc[3:]]])
 > ```
 
-<<<<<<< HEAD
 | Name        | Description                                                                                                                                                                       |
 | ----------- | --------------------------------------------------------------------------------------------------------------------------------------------------------------------------------- |
 | `mentions`  | The textual mention or alias. ~~Iterable[SpanGroup]~~                                                                                                                             |
 | **RETURNS** | An iterator over iterables of iterables with relevant [`InMemoryCandidate`](/api/kb#candidate) objects (per mention and doc). ~~Iterator[Iterable[Iterable[InMemoryCandidate]]]~~ |
-
-## InMemoryLookupKB.get_alias_candidates {id="get_alias_candidates",tag="method"}
-
-Given a certain textual mention as input, retrieve a list of candidate entities
-of type [`InMemoryCandidate`](/api/kb#candidate).
-
-> #### Example
->
-> ```python
-> candidates = kb.get_alias_candidates("Douglas")
-> ```
-
-| Name        | Description                                                                   |
-| ----------- | ----------------------------------------------------------------------------- |
-| `alias`     | The textual mention or alias. ~~str~~                                         |
-| **RETURNS** | The list of relevant `InMemoryCandidate` objects. ~~List[InMemoryCandidate]~~ |
-=======
-| Name        | Description                                                                                                  |
-| ----------- | ------------------------------------------------------------------------------------------------------------ |
-| `mentions`  | The textual mentions. ~~Iterable[Span]~~                                                                     |
-| **RETURNS** | An iterable of iterable with relevant `InMemoryCandidate` objects. ~~Iterable[Iterable[InMemoryCandidate]]~~ |
->>>>>>> b8340738
 
 ## InMemoryLookupKB.get_vector {id="get_vector",tag="method"}
 
