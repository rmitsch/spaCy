# cython: infer_types=True, bounds_check=False, profile=True
from libc.string cimport memcpy, memset
from libc.stdlib cimport malloc, free
from cymem.cymem cimport Pool

from thinc.api import get_array_module
import numpy

from .doc cimport Doc, set_children_from_heads, token_by_start, token_by_end
from .span cimport Span
from .token cimport Token
from ..lexeme cimport Lexeme, EMPTY_LEXEME
from ..structs cimport LexemeC, TokenC
<<<<<<< HEAD
from ..attrs cimport MORPH
from ..vocab cimport Vocab
=======
from ..attrs cimport TAG, NORM
>>>>>>> 0afb54ac

from .underscore import is_writable_attr
from ..attrs import intify_attrs
from ..util import SimpleFrozenDict
from ..errors import Errors
from ..strings import get_string_id


cdef class Retokenizer:
    """Helper class for doc.retokenize() context manager.

    DOCS: https://nightly.spacy.io/api/doc#retokenize
    USAGE: https://nightly.spacy.io/usage/linguistic-features#retokenization
    """
    cdef Doc doc
    cdef list merges
    cdef list splits
    cdef set tokens_to_merge
    cdef list _spans_to_merge

    def __init__(self, doc):
        self.doc = doc
        self.merges = []
        self.splits = []
        self.tokens_to_merge = set()
        self._spans_to_merge = []  # keep a record to filter out duplicates

    def merge(self, Span span, attrs=SimpleFrozenDict()):
        """Mark a span for merging. The attrs will be applied to the resulting
        token.

        span (Span): The span to merge.
        attrs (dict): Attributes to set on the merged token.

        DOCS: https://nightly.spacy.io/api/doc#retokenizer.merge
        """
        if (span.start, span.end) in self._spans_to_merge:
            return
        if span.end - span.start <= 0:
            raise ValueError(Errors.E199.format(start=span.start, end=span.end))
        for token in span:
            if token.i in self.tokens_to_merge:
                raise ValueError(Errors.E102.format(token=repr(token)))
            self.tokens_to_merge.add(token.i)
        self._spans_to_merge.append((span.start, span.end))
        attrs = normalize_token_attrs(self.doc.vocab, attrs)
        self.merges.append((span, attrs))

    def split(self, Token token, orths, heads, attrs=SimpleFrozenDict()):
        """Mark a Token for splitting, into the specified orths. The attrs
        will be applied to each subtoken.

        token (Token): The token to split.
        orths (list): The verbatim text of the split tokens. Needs to match the
            text of the original token.
        heads (list): List of token or `(token, subtoken)` tuples specifying the
            tokens to attach the newly split subtokens to.
        attrs (dict): Attributes to set on all split tokens. Attribute names
            mapped to list of per-token attribute values.

        DOCS: https://nightly.spacy.io/api/doc#retokenizer.split
        """
        if ''.join(orths) != token.text:
            raise ValueError(Errors.E117.format(new=''.join(orths), old=token.text))
        if "_" in attrs:  # Extension attributes
            extensions = attrs["_"]
            for extension in extensions:
                _validate_extensions(extension)
            attrs = {key: value for key, value in attrs.items() if key != "_"}
            # NB: Since we support {"KEY": [value, value]} syntax here, this
            # will only "intify" the keys, not the values
            attrs = intify_attrs(attrs, strings_map=self.doc.vocab.strings)
            attrs["_"] = extensions
        else:
            # NB: Since we support {"KEY": [value, value]} syntax here, this
            # will only "intify" the keys, not the values
            attrs = intify_attrs(attrs, strings_map=self.doc.vocab.strings)
        if MORPH in attrs:
            for i, morph in enumerate(attrs[MORPH]):
                # add and set to normalized value
                morph = self.doc.vocab.morphology.add(self.doc.vocab.strings.as_string(morph))
                attrs[MORPH][i] = morph
        head_offsets = []
        for head in heads:
            if isinstance(head, Token):
                head_offsets.append((head.idx, 0))
            else:
                head_offsets.append((head[0].idx, head[1]))
        self.splits.append((token.idx, orths, head_offsets, attrs))

    def __enter__(self):
        self.merges = []
        self.splits = []
        return self

    def __exit__(self, *args):
        # Do the actual merging here
        if len(self.merges) >= 1:
            _merge(self.doc, self.merges)
        # Iterate in order, to keep things simple.
        for start_char, orths, heads, attrs in sorted(self.splits):
            # Resolve token index
            token_index = token_by_start(self.doc.c, self.doc.length, start_char)
            # Check we're still able to find tokens starting at the character offsets
            # referred to in the splits. If we merged these tokens previously, we
            # have to raise an error
            if token_index == -1:
                raise IndexError(Errors.E122)
            head_indices = []
            for head_char, subtoken in heads:
                head_index = token_by_start(self.doc.c, self.doc.length, head_char)
                if head_index == -1:
                    raise IndexError(Errors.E123)
                # We want to refer to the token index of the head *after* the
                # mergery. We need to account for the extra tokens introduced.
                # e.g., let's say we have [ab, c] and we want a and b to depend
                # on c. The correct index for c will be 2, not 1.
                if head_index > token_index:
                    head_index += len(orths)-1
                head_indices.append(head_index+subtoken)
            _split(self.doc, token_index, orths, head_indices, attrs)


def _merge(Doc doc, merges):
    """Retokenize the document, such that the spans described in 'merges'
     are merged into a single token. This method assumes that the merges
     are in the same order at which they appear in the doc, and that merges
     do not intersect each other in any way.

    merges: Tokens to merge, and corresponding attributes to assign to the
        merged token. By default, attributes are inherited from the
        syntactic root of the span.
    RETURNS (Token): The first newly merged token.
    """
    cdef int i, merge_index, start, end, token_index, current_span_index, current_offset, offset, span_index
    cdef Span span
    cdef const LexemeC* lex
    cdef TokenC* token
    cdef Pool mem = Pool()
    cdef int merged_iob = 0

    # merges should not be empty, but make sure to avoid zero-length mem alloc
    assert len(merges) > 0
    tokens = <TokenC**>mem.alloc(len(merges), sizeof(TokenC))
    spans = []

    def _get_start(merge):
        return merge[0].start

    merges.sort(key=_get_start)
    for merge_index, (span, attributes) in enumerate(merges):
        start = span.start
        end = span.end
        spans.append(span)
        # House the new merged token where it starts
        token = &doc.c[start]
        start_ent_iob = doc.c[start].ent_iob
        start_ent_type = doc.c[start].ent_type
        # Initially set attributes to attributes of span root
        token.tag = doc.c[span.root.i].tag
        token.pos = doc.c[span.root.i].pos
        token.morph = doc.c[span.root.i].morph
        token.ent_iob = doc.c[span.root.i].ent_iob
        token.ent_type = doc.c[span.root.i].ent_type
        merged_iob = token.ent_iob
        # If span root is part of an entity, merged token is B-ENT
        if token.ent_iob in (1, 3):
            merged_iob = 3
            # If start token is I-ENT and previous token is of the same
            # type, then I-ENT (could check I-ENT from start to span root)
            if start_ent_iob == 1 and start > 0 \
                    and start_ent_type == token.ent_type \
                    and doc.c[start - 1].ent_type == token.ent_type:
                merged_iob = 1
        token.ent_iob = merged_iob
        # Unset attributes that don't match new token
        token.lemma = 0
        token.norm = 0
        tokens[merge_index] = token
    # Resize the doc.tensor, if it's set. Let the last row for each token stand
    # for the merged region. To do this, we create a boolean array indicating
    # whether the row is to be deleted, then use numpy.delete
    if doc.tensor is not None and doc.tensor.size != 0:
        doc.tensor = _resize_tensor(doc.tensor,
            [(m[0].start, m[0].end) for m in merges])
    # Memorize span roots and sets dependencies of the newly merged
    # tokens to the dependencies of their roots.
    span_roots = []
    for i, span in enumerate(spans):
        span_roots.append(span.root.i)
        tokens[i].dep = span.root.dep
    # We update token.lex after keeping span root and dep, since
    # setting token.lex will change span.start and span.end properties
    # as it modifies the character offsets in the doc
    for token_index, (span, attributes) in enumerate(merges):
        new_orth = ''.join([t.text_with_ws for t in spans[token_index]])
        if spans[token_index][-1].whitespace_:
            new_orth = new_orth[:-len(spans[token_index][-1].whitespace_)]
        # add the vector of the (merged) entity to the vocab
        if not doc.vocab.get_vector(new_orth).any():
            if doc.vocab.vectors_length > 0:
                doc.vocab.set_vector(new_orth, span.vector)
        token = tokens[token_index]
        lex = doc.vocab.get(doc.mem, new_orth)
        token.lex = lex
        # We set trailing space here too
        token.spacy = doc.c[spans[token_index].end-1].spacy
<<<<<<< HEAD
        set_token_attrs(span[0], attributes)
=======
        py_token = span[0]
        # Assign attributes
        for attr_name, attr_value in attributes.items():
            if attr_name == "_":  # Set extension attributes
                for ext_attr_key, ext_attr_value in attr_value.items():
                    py_token._.set(ext_attr_key, ext_attr_value)
            elif attr_name == TAG:
                doc.vocab.morphology.assign_tag(token, attr_value)
            else:
                # Set attributes on both token and lexeme to take care of token
                # attribute vs. lexical attribute without having to enumerate
                # them. If an attribute name is not valid, set_struct_attr will
                # ignore it. Exception: set NORM only on tokens.
                Token.set_struct_attr(token, attr_name, attr_value)
                if attr_name != NORM:
                    Lexeme.set_struct_attr(<LexemeC*>lex, attr_name, attr_value)
>>>>>>> 0afb54ac
    # Begin by setting all the head indices to absolute token positions
    # This is easier to work with for now than the offsets
    # Before thinking of something simpler, beware the case where a
    # dependency bridges over the entity. Here the alignment of the
    # tokens changes.
    for i in range(doc.length):
        doc.c[i].head += i
    # Set the head of the merged token from the Span
    for i in range(len(merges)):
        tokens[i].head = doc.c[span_roots[i]].head
    # Adjust deps before shrinking tokens
    # Tokens which point into the merged token should now point to it
    # Subtract the offset from all tokens which point to >= end
    offsets = []
    current_span_index = 0
    current_offset = 0
    for i in range(doc.length):
        if current_span_index < len(spans) and i == spans[current_span_index].end:
            # Last token was the last of the span
            current_offset += (spans[current_span_index].end - spans[current_span_index].start) -1
            current_span_index += 1
        if current_span_index < len(spans) and \
                spans[current_span_index].start <= i < spans[current_span_index].end:
            offsets.append(spans[current_span_index].start - current_offset)
        else:
            offsets.append(i - current_offset)
    for i in range(doc.length):
        doc.c[i].head = offsets[doc.c[i].head]
    # Now compress the token array
    offset = 0
    in_span = False
    span_index = 0
    for i in range(doc.length):
        if in_span and i == spans[span_index].end:
            # First token after a span
            in_span = False
            span_index += 1
        if span_index < len(spans) and i == spans[span_index].start:
            # First token in a span
            doc.c[i - offset] = doc.c[i] # move token to its place
            offset += (spans[span_index].end - spans[span_index].start) - 1
            in_span = True
        if not in_span:
            doc.c[i - offset] = doc.c[i] # move token to its place

    for i in range(doc.length - offset, doc.length):
        memset(&doc.c[i], 0, sizeof(TokenC))
        doc.c[i].lex = &EMPTY_LEXEME
    doc.length -= offset
    # ...And, set heads back to a relative position
    for i in range(doc.length):
        doc.c[i].head -= i
    # Set the left/right children, left/right edges
    set_children_from_heads(doc.c, 0, doc.length)
    # Make sure ent_iob remains consistent
    make_iob_consistent(doc.c, doc.length)
    # Return the merged Python object
    return doc[spans[0].start]


def _resize_tensor(tensor, ranges):
    delete = []
    for start, end in ranges:
        for i in range(start, end-1):
            delete.append(i)
    xp = get_array_module(tensor)
    return xp.delete(tensor, delete, axis=0)


def _split(Doc doc, int token_index, orths, heads, attrs):
    """Retokenize the document, such that the token at
    `doc[token_index]` is split into tokens with the orth 'orths'
    token_index(int): token index of the token to split.

    orths: IDs of the verbatim text content of the tokens to create
    **attributes: Attributes to assign to each of the newly created tokens. By default,
        attributes are inherited from the original token.
    RETURNS (Token): The first newly created token.
    """
    cdef int nb_subtokens = len(orths)
    cdef const LexemeC* lex
    cdef TokenC* token
    cdef TokenC orig_token = doc.c[token_index]
    cdef int orig_length = len(doc)

    if(len(heads) != nb_subtokens):
        raise ValueError(Errors.E115)
    # First, make the dependencies absolutes
    for i in range(doc.length):
        doc.c[i].head += i
    # Adjust dependencies, so they refer to post-split indexing
    offset = nb_subtokens - 1
    for i in range(doc.length):
        if doc.c[i].head > token_index:
            doc.c[i].head += offset
    # Double doc.c max_length if necessary (until big enough for all new tokens)
    while doc.length + nb_subtokens - 1 >= doc.max_length:
        doc._realloc(doc.max_length * 2)
    # Move tokens after the split to create space for the new tokens
    doc.length = len(doc) + nb_subtokens -1
    to_process_tensor = (doc.tensor is not None and doc.tensor.size != 0)
    if to_process_tensor:
        xp = get_array_module(doc.tensor)
        doc.tensor = xp.append(doc.tensor, xp.zeros((nb_subtokens,doc.tensor.shape[1]), dtype="float32"), axis=0)
    for token_to_move in range(orig_length - 1, token_index, -1):
        doc.c[token_to_move + nb_subtokens - 1] = doc.c[token_to_move]
        if to_process_tensor:
            doc.tensor[token_to_move + nb_subtokens - 1] = doc.tensor[token_to_move]
    # Host the tokens in the newly created space
    cdef int idx_offset = 0
    for i, orth in enumerate(orths):
        token = &doc.c[token_index + i]
        lex = doc.vocab.get(doc.mem, orth)
        token.lex = lex
        token.lemma = 0  # reset lemma
        token.norm = 0  # reset norm
        if to_process_tensor:
            # setting the tensors of the split tokens to array of zeros
            doc.tensor[token_index + i] = xp.zeros((1,doc.tensor.shape[1]), dtype="float32")
        # Update the character offset of the subtokens
        if i != 0:
            token.idx = orig_token.idx + idx_offset
        idx_offset += len(orth)
        # Set token.spacy to False for all non-last split tokens, and
        # to origToken.spacy for the last token
        if (i < nb_subtokens - 1):
            token.spacy = False
        else:
            token.spacy = orig_token.spacy
        # Make IOB consistent
        if (orig_token.ent_iob == 3):
            if i == 0:
                token.ent_iob = 3
            else:
                token.ent_iob = 1
        else:
            # In all other cases subtokens inherit iob from origToken
            token.ent_iob = orig_token.ent_iob
    # Apply attrs to each subtoken
    for attr_name, attr_values in attrs.items():
        for i, attr_value in enumerate(attr_values):
            token = &doc.c[token_index + i]
            if attr_name == "_":
                for ext_attr_key, ext_attr_value in attr_value.items():
                    doc[token_index + i]._.set(ext_attr_key, ext_attr_value)
            # NB: We need to call get_string_id here because only the keys are
            # "intified" (since we support "KEY": [value, value] syntax here).
            else:
                # Set attributes on both token and lexeme to take care of token
                # attribute vs. lexical attribute without having to enumerate
                # them. If an attribute name is not valid, set_struct_attr will
                # ignore it. Exception: set NORM only on tokens.
                Token.set_struct_attr(token, attr_name, get_string_id(attr_value))
                if attr_name != NORM:
                    Lexeme.set_struct_attr(<LexemeC*>token.lex, attr_name, get_string_id(attr_value))
    # Assign correct dependencies to the inner token
    for i, head in enumerate(heads):
        doc.c[token_index + i].head = head
    # Transform the dependencies into relative ones again
    for i in range(doc.length):
        doc.c[i].head -= i
    # set children from head
    set_children_from_heads(doc.c, 0, doc.length)


def _validate_extensions(extensions):
    if not isinstance(extensions, dict):
        raise ValueError(Errors.E120.format(value=repr(extensions)))
    for key, value in extensions.items():
        # Get the extension and make sure it's available and writable
        extension = Token.get_extension(key)
        if not extension:  # Extension attribute doesn't exist
            raise ValueError(Errors.E118.format(attr=key))
        if not is_writable_attr(extension):
            raise ValueError(Errors.E119.format(attr=key))


cdef make_iob_consistent(TokenC* tokens, int length):
    cdef int i
    if tokens[0].ent_iob == 1:
        tokens[0].ent_iob = 3
    for i in range(1, length):
        if tokens[i].ent_iob == 1 and tokens[i - 1].ent_type != tokens[i].ent_type:
            tokens[i].ent_iob = 3


def normalize_token_attrs(Vocab vocab, attrs):
    if "_" in attrs:  # Extension attributes
        extensions = attrs["_"]
        _validate_extensions(extensions)
        attrs = {key: value for key, value in attrs.items() if key != "_"}
        attrs = intify_attrs(attrs, strings_map=vocab.strings)
        attrs["_"] = extensions
    else:
        attrs = intify_attrs(attrs, strings_map=vocab.strings)
    if MORPH in attrs:
        # add and set to normalized value
        morph = vocab.morphology.add(vocab.strings.as_string(attrs[MORPH]))
        attrs[MORPH] = morph
    return attrs


def set_token_attrs(Token py_token, attrs):
    cdef TokenC* token = py_token.c
    cdef const LexemeC* lex = token.lex
    cdef Doc doc = py_token.doc
    # Assign attributes
    for attr_name, attr_value in attrs.items():
        if attr_name == "_":  # Set extension attributes
            for ext_attr_key, ext_attr_value in attr_value.items():
                py_token._.set(ext_attr_key, ext_attr_value)
        else:
            # Set attributes on both token and lexeme to take care of token
            # attribute vs. lexical attribute without having to enumerate
            # them. If an attribute name is not valid, set_struct_attr will
            # ignore it.
            Token.set_struct_attr(token, attr_name, attr_value)
            Lexeme.set_struct_attr(<LexemeC*>lex, attr_name, attr_value)<|MERGE_RESOLUTION|>--- conflicted
+++ resolved
@@ -11,12 +11,8 @@
 from .token cimport Token
 from ..lexeme cimport Lexeme, EMPTY_LEXEME
 from ..structs cimport LexemeC, TokenC
-<<<<<<< HEAD
 from ..attrs cimport MORPH
 from ..vocab cimport Vocab
-=======
-from ..attrs cimport TAG, NORM
->>>>>>> 0afb54ac
 
 from .underscore import is_writable_attr
 from ..attrs import intify_attrs
@@ -224,26 +220,7 @@
         token.lex = lex
         # We set trailing space here too
         token.spacy = doc.c[spans[token_index].end-1].spacy
-<<<<<<< HEAD
         set_token_attrs(span[0], attributes)
-=======
-        py_token = span[0]
-        # Assign attributes
-        for attr_name, attr_value in attributes.items():
-            if attr_name == "_":  # Set extension attributes
-                for ext_attr_key, ext_attr_value in attr_value.items():
-                    py_token._.set(ext_attr_key, ext_attr_value)
-            elif attr_name == TAG:
-                doc.vocab.morphology.assign_tag(token, attr_value)
-            else:
-                # Set attributes on both token and lexeme to take care of token
-                # attribute vs. lexical attribute without having to enumerate
-                # them. If an attribute name is not valid, set_struct_attr will
-                # ignore it. Exception: set NORM only on tokens.
-                Token.set_struct_attr(token, attr_name, attr_value)
-                if attr_name != NORM:
-                    Lexeme.set_struct_attr(<LexemeC*>lex, attr_name, attr_value)
->>>>>>> 0afb54ac
     # Begin by setting all the head indices to absolute token positions
     # This is easier to work with for now than the offsets
     # Before thinking of something simpler, beware the case where a
