<<<<<<< HEAD
from typing import Callable, Iterable, Dict, Any, cast, Iterator
=======
from typing import Any, Callable, Dict, Iterable, cast
>>>>>>> eaaac5a0

import pytest
from numpy.testing import assert_equal
from thinc.types import Ragged

from spacy import Language, registry, util
from spacy.attrs import ENT_KB_ID
from spacy.compat import pickle
from spacy.kb import Candidate, InMemoryLookupKB, KnowledgeBase
from spacy.lang.en import English
from spacy.ml import load_kb
from spacy.ml.models.entity_linker import build_span_maker, get_candidates
from spacy.pipeline import EntityLinker, TrainablePipe
from spacy.pipeline.tok2vec import DEFAULT_TOK2VEC_MODEL
from spacy.scorer import Scorer
from spacy.tests.util import make_tempdir
<<<<<<< HEAD
from spacy.tokens import Doc, Span, SpanGroup
=======
from spacy.tokens import Doc, Span
>>>>>>> eaaac5a0
from spacy.training import Example
from spacy.util import ensure_path
from spacy.vocab import Vocab


@pytest.fixture
def nlp():
    return English()


def assert_almost_equal(a, b):
    delta = 0.0001
    assert a - delta <= b <= a + delta


@pytest.mark.issue(4674)
def test_issue4674():
    """Test that setting entities with overlapping identifiers does not mess up IO"""
    nlp = English()
    kb = InMemoryLookupKB(nlp.vocab, entity_vector_length=3)
    vector1 = [0.9, 1.1, 1.01]
    vector2 = [1.8, 2.25, 2.01]
    with pytest.warns(UserWarning):
        kb.set_entities(
            entity_list=["Q1", "Q1"],
            freq_list=[32, 111],
            vector_list=[vector1, vector2],
        )
    assert kb.get_size_entities() == 1
    # dumping to file & loading back in
    with make_tempdir() as d:
        dir_path = ensure_path(d)
        if not dir_path.exists():
            dir_path.mkdir()
        file_path = dir_path / "kb"
        kb.to_disk(str(file_path))
        kb2 = InMemoryLookupKB(nlp.vocab, entity_vector_length=3)
        kb2.from_disk(str(file_path))
    assert kb2.get_size_entities() == 1


@pytest.mark.issue(6730)
def test_issue6730(en_vocab):
    """Ensure that the KB does not accept empty strings, but otherwise IO works fine."""
    from spacy.kb.kb_in_memory import InMemoryLookupKB

    kb = InMemoryLookupKB(en_vocab, entity_vector_length=3)
    kb.add_entity(entity="1", freq=148, entity_vector=[1, 2, 3])

    with pytest.raises(ValueError):
        kb.add_alias(alias="", entities=["1"], probabilities=[0.4])
    assert kb.contains_alias("") is False

    kb.add_alias(alias="x", entities=["1"], probabilities=[0.2])
    kb.add_alias(alias="y", entities=["1"], probabilities=[0.1])

    with make_tempdir() as tmp_dir:
        kb.to_disk(tmp_dir)
        kb.from_disk(tmp_dir)
    assert kb.get_size_aliases() == 2
    assert set(kb.get_alias_strings()) == {"x", "y"}


@pytest.mark.issue(7065)
def test_issue7065():
    text = "Kathleen Battle sang in Mahler 's Symphony No. 8 at the Cincinnati Symphony Orchestra 's May Festival."
    nlp = English()
    nlp.add_pipe("sentencizer")
    ruler = nlp.add_pipe("entity_ruler")
    patterns = [
        {
            "label": "THING",
            "pattern": [
                {"LOWER": "symphony"},
                {"LOWER": "no"},
                {"LOWER": "."},
                {"LOWER": "8"},
            ],
        }
    ]
    ruler.add_patterns(patterns)

    doc = nlp(text)
    sentences = [s for s in doc.sents]
    assert len(sentences) == 2
    sent0 = sentences[0]
    ent = doc.ents[0]
    assert ent.start < sent0.end < ent.end
    assert sentences.index(ent.sent) == 0


@pytest.mark.issue(7065)
@pytest.mark.parametrize("entity_in_first_sentence", [True, False])
def test_sentence_crossing_ents(entity_in_first_sentence: bool):
    """Tests if NEL crashes if entities cross sentence boundaries and the first associated sentence doesn't have an
    entity.
    entity_in_prior_sentence (bool): Whether to include an entity in the first sentence associated with the
    sentence-crossing entity.
    """
    # Test that the NEL doesn't crash when an entity crosses a sentence boundary
    nlp = English()
    vector_length = 3
    text = "Mahler 's Symphony No. 8 was beautiful."
    entities = [(10, 24, "WORK")]
    links = {(10, 24): {"Q7304": 0.0, "Q270853": 1.0}}
    if entity_in_first_sentence:
        entities.append((0, 6, "PERSON"))
        links[(0, 6)] = {"Q7304": 1.0, "Q270853": 0.0}
    sent_starts = [1, -1, 0, 0, 0, 1, 0, 0, 0]
    doc = nlp(text)
    example = Example.from_dict(
        doc, {"entities": entities, "links": links, "sent_starts": sent_starts}
    )
    train_examples = [example]

    def create_kb(vocab):
        # create artificial KB
        mykb = InMemoryLookupKB(vocab, entity_vector_length=vector_length)
        mykb.add_entity(entity="Q270853", freq=12, entity_vector=[9, 1, -7])
        mykb.add_alias(
            alias="No. 8",
            entities=["Q270853"],
            probabilities=[1.0],
        )
        mykb.add_entity(entity="Q7304", freq=12, entity_vector=[6, -4, 3])
        mykb.add_alias(
            alias="Mahler",
            entities=["Q7304"],
            probabilities=[1.0],
        )
        return mykb

    # Create the Entity Linker component and add it to the pipeline
    entity_linker = nlp.add_pipe("entity_linker", last=True)
    entity_linker.set_kb(create_kb)  # type: ignore
    # train the NEL pipe
    optimizer = nlp.initialize(get_examples=lambda: train_examples)
    for i in range(2):
        nlp.update(train_examples, sgd=optimizer)

    # This shouldn't crash.
    entity_linker.predict([example.reference])  # type: ignore


def test_no_entities():
    # Test that having no entities doesn't crash the model
    TRAIN_DATA = [
        (
            "The sky is blue.",
            {
                "sent_starts": [1, 0, 0, 0, 0],
            },
        )
    ]
    nlp = English()
    vector_length = 3
    train_examples = []
    for text, annotation in TRAIN_DATA:
        doc = nlp(text)
        train_examples.append(Example.from_dict(doc, annotation))

    def create_kb(vocab):
        # create artificial KB
        mykb = InMemoryLookupKB(vocab, entity_vector_length=vector_length)
        mykb.add_entity(entity="Q2146908", freq=12, entity_vector=[6, -4, 3])
        mykb.add_alias("Russ Cochran", ["Q2146908"], [0.9])
        return mykb

    # Create and train the Entity Linker
    entity_linker = nlp.add_pipe("entity_linker", last=True)
    entity_linker.set_kb(create_kb)
    optimizer = nlp.initialize(get_examples=lambda: train_examples)
    for i in range(2):
        losses = {}
        nlp.update(train_examples, sgd=optimizer, losses=losses)

    # adding additional components that are required for the entity_linker
    nlp.add_pipe("sentencizer", first=True)

    # this will run the pipeline on the examples and shouldn't crash
    nlp.evaluate(train_examples)


def test_partial_links():
    # Test that having some entities on the doc without gold links, doesn't crash
    TRAIN_DATA = [
        (
            "Russ Cochran his reprints include EC Comics.",
            {
                "links": {(0, 12): {"Q2146908": 1.0}},
                "entities": [(0, 12, "PERSON")],
                "sent_starts": [1, -1, 0, 0, 0, 0, 0, 0],
            },
        )
    ]
    nlp = English()
    vector_length = 3
    train_examples = []
    for text, annotation in TRAIN_DATA:
        doc = nlp(text)
        train_examples.append(Example.from_dict(doc, annotation))

    def create_kb(vocab):
        # create artificial KB
        mykb = InMemoryLookupKB(vocab, entity_vector_length=vector_length)
        mykb.add_entity(entity="Q2146908", freq=12, entity_vector=[6, -4, 3])
        mykb.add_alias("Russ Cochran", ["Q2146908"], [0.9])
        return mykb

    # Create and train the Entity Linker
    entity_linker = nlp.add_pipe("entity_linker", last=True)
    entity_linker.set_kb(create_kb)
    optimizer = nlp.initialize(get_examples=lambda: train_examples)
    for i in range(2):
        losses = {}
        nlp.update(train_examples, sgd=optimizer, losses=losses)

    # adding additional components that are required for the entity_linker
    nlp.add_pipe("sentencizer", first=True)
    patterns = [
        {"label": "PERSON", "pattern": [{"LOWER": "russ"}, {"LOWER": "cochran"}]},
        {"label": "ORG", "pattern": [{"LOWER": "ec"}, {"LOWER": "comics"}]},
    ]
    ruler = nlp.add_pipe("entity_ruler", before="entity_linker")
    ruler.add_patterns(patterns)

    # this will run the pipeline on the examples and shouldn't crash
    results = nlp.evaluate(train_examples)
    assert "PERSON" in results["ents_per_type"]
    assert "PERSON" in results["nel_f_per_type"]
    assert "ORG" in results["ents_per_type"]
    assert "ORG" not in results["nel_f_per_type"]


def test_kb_valid_entities(nlp):
    """Test the valid construction of a KB with 3 entities and two aliases"""
    mykb = InMemoryLookupKB(nlp.vocab, entity_vector_length=3)

    # adding entities
    mykb.add_entity(entity="Q1", freq=19, entity_vector=[8, 4, 3])
    mykb.add_entity(entity="Q2", freq=5, entity_vector=[2, 1, 0])
    mykb.add_entity(entity="Q3", freq=25, entity_vector=[-1, -6, 5])

    # adding aliases
    mykb.add_alias(alias="douglas", entities=["Q2", "Q3"], probabilities=[0.8, 0.2])
    mykb.add_alias(alias="adam", entities=["Q2"], probabilities=[0.9])

    # test the size of the corresponding KB
    assert mykb.get_size_entities() == 3
    assert mykb.get_size_aliases() == 2

    # test retrieval of the entity vectors
    assert mykb.get_vector("Q1") == [8, 4, 3]
    assert mykb.get_vector("Q2") == [2, 1, 0]
    assert mykb.get_vector("Q3") == [-1, -6, 5]

    # test retrieval of prior probabilities
    assert_almost_equal(mykb.get_prior_prob(entity="Q2", alias="douglas"), 0.8)
    assert_almost_equal(mykb.get_prior_prob(entity="Q3", alias="douglas"), 0.2)
    assert_almost_equal(mykb.get_prior_prob(entity="Q342", alias="douglas"), 0.0)
    assert_almost_equal(mykb.get_prior_prob(entity="Q3", alias="douglassssss"), 0.0)


def test_kb_invalid_entities(nlp):
    """Test the invalid construction of a KB with an alias linked to a non-existing entity"""
    mykb = InMemoryLookupKB(nlp.vocab, entity_vector_length=1)

    # adding entities
    mykb.add_entity(entity="Q1", freq=19, entity_vector=[1])
    mykb.add_entity(entity="Q2", freq=5, entity_vector=[2])
    mykb.add_entity(entity="Q3", freq=25, entity_vector=[3])

    # adding aliases - should fail because one of the given IDs is not valid
    with pytest.raises(ValueError):
        mykb.add_alias(
            alias="douglas", entities=["Q2", "Q342"], probabilities=[0.8, 0.2]
        )


def test_kb_invalid_probabilities(nlp):
    """Test the invalid construction of a KB with wrong prior probabilities"""
    mykb = InMemoryLookupKB(nlp.vocab, entity_vector_length=1)

    # adding entities
    mykb.add_entity(entity="Q1", freq=19, entity_vector=[1])
    mykb.add_entity(entity="Q2", freq=5, entity_vector=[2])
    mykb.add_entity(entity="Q3", freq=25, entity_vector=[3])

    # adding aliases - should fail because the sum of the probabilities exceeds 1
    with pytest.raises(ValueError):
        mykb.add_alias(alias="douglas", entities=["Q2", "Q3"], probabilities=[0.8, 0.4])


def test_kb_invalid_combination(nlp):
    """Test the invalid construction of a KB with non-matching entity and probability lists"""
    mykb = InMemoryLookupKB(nlp.vocab, entity_vector_length=1)

    # adding entities
    mykb.add_entity(entity="Q1", freq=19, entity_vector=[1])
    mykb.add_entity(entity="Q2", freq=5, entity_vector=[2])
    mykb.add_entity(entity="Q3", freq=25, entity_vector=[3])

    # adding aliases - should fail because the entities and probabilities vectors are not of equal length
    with pytest.raises(ValueError):
        mykb.add_alias(
            alias="douglas", entities=["Q2", "Q3"], probabilities=[0.3, 0.4, 0.1]
        )


def test_kb_invalid_entity_vector(nlp):
    """Test the invalid construction of a KB with non-matching entity vector lengths"""
    mykb = InMemoryLookupKB(nlp.vocab, entity_vector_length=3)

    # adding entities
    mykb.add_entity(entity="Q1", freq=19, entity_vector=[1, 2, 3])

    # this should fail because the kb's expected entity vector length is 3
    with pytest.raises(ValueError):
        mykb.add_entity(entity="Q2", freq=5, entity_vector=[2])


def test_kb_default(nlp):
    """Test that the default (empty) KB is loaded upon construction"""
    entity_linker = nlp.add_pipe("entity_linker", config={})
    assert len(entity_linker.kb) == 0
    with pytest.raises(ValueError, match="E139"):
        # this raises an error because the KB is empty
        entity_linker.validate_kb()
    assert entity_linker.kb.get_size_entities() == 0
    assert entity_linker.kb.get_size_aliases() == 0
    # 64 is the default value from pipeline.entity_linker
    assert entity_linker.kb.entity_vector_length == 64


def test_kb_custom_length(nlp):
    """Test that the default (empty) KB can be configured with a custom entity length"""
    entity_linker = nlp.add_pipe("entity_linker", config={"entity_vector_length": 35})
    assert len(entity_linker.kb) == 0
    assert entity_linker.kb.get_size_entities() == 0
    assert entity_linker.kb.get_size_aliases() == 0
    assert entity_linker.kb.entity_vector_length == 35


def test_kb_initialize_empty(nlp):
    """Test that the EL can't initialize without examples"""
    entity_linker = nlp.add_pipe("entity_linker")
    with pytest.raises(TypeError):
        entity_linker.initialize(lambda: [])


def test_kb_serialize(nlp):
    """Test serialization of the KB"""
    mykb = InMemoryLookupKB(nlp.vocab, entity_vector_length=1)
    with make_tempdir() as d:
        # normal read-write behaviour
        mykb.to_disk(d / "kb")
        mykb.from_disk(d / "kb")
        mykb.to_disk(d / "new" / "kb")
        mykb.from_disk(d / "new" / "kb")
        # allow overwriting an existing file
        mykb.to_disk(d / "kb")
        with pytest.raises(ValueError):
            # can not read from an unknown file
            mykb.from_disk(d / "unknown" / "kb")


@pytest.mark.issue(9137)
def test_kb_serialize_2(nlp):
    v = [5, 6, 7, 8]
    kb1 = InMemoryLookupKB(vocab=nlp.vocab, entity_vector_length=4)
    kb1.set_entities(["E1"], [1], [v])
    assert kb1.get_vector("E1") == v
    with make_tempdir() as d:
        kb1.to_disk(d / "kb")
        kb2 = InMemoryLookupKB(vocab=nlp.vocab, entity_vector_length=4)
        kb2.from_disk(d / "kb")
        assert kb2.get_vector("E1") == v


def test_kb_set_entities(nlp):
    """Test that set_entities entirely overwrites the previous set of entities"""
    v = [5, 6, 7, 8]
    v1 = [1, 1, 1, 0]
    v2 = [2, 2, 2, 3]
    kb1 = InMemoryLookupKB(vocab=nlp.vocab, entity_vector_length=4)
    kb1.set_entities(["E0"], [1], [v])
    assert kb1.get_entity_strings() == ["E0"]
    kb1.set_entities(["E1", "E2"], [1, 9], [v1, v2])
    assert set(kb1.get_entity_strings()) == {"E1", "E2"}
    assert kb1.get_vector("E1") == v1
    assert kb1.get_vector("E2") == v2
    with make_tempdir() as d:
        kb1.to_disk(d / "kb")
        kb2 = InMemoryLookupKB(vocab=nlp.vocab, entity_vector_length=4)
        kb2.from_disk(d / "kb")
        assert set(kb2.get_entity_strings()) == {"E1", "E2"}
        assert kb2.get_vector("E1") == v1
        assert kb2.get_vector("E2") == v2


def test_kb_serialize_vocab(nlp):
    """Test serialization of the KB and custom strings"""
    entity = "MyFunnyID"
    assert entity not in nlp.vocab.strings
    mykb = InMemoryLookupKB(nlp.vocab, entity_vector_length=1)
    assert not mykb.contains_entity(entity)
    mykb.add_entity(entity, freq=342, entity_vector=[3])
    assert mykb.contains_entity(entity)
    assert entity in mykb.vocab.strings
    with make_tempdir() as d:
        # normal read-write behaviour
        mykb.to_disk(d / "kb")
        mykb_new = InMemoryLookupKB(Vocab(), entity_vector_length=1)
        mykb_new.from_disk(d / "kb")
        assert entity in mykb_new.vocab.strings


def test_candidate_generation(nlp):
    """Test correct candidate generation"""
    mykb = InMemoryLookupKB(nlp.vocab, entity_vector_length=1)
    doc = nlp("douglas adam Adam shrubbery")

    douglas_ent = doc[0:1]
    adam_ent = doc[1:2]
    Adam_ent = doc[2:3]
    shrubbery_ent = doc[3:4]

    # adding entities
    mykb.add_entity(entity="Q1", freq=27, entity_vector=[1])
    mykb.add_entity(entity="Q2", freq=12, entity_vector=[2])
    mykb.add_entity(entity="Q3", freq=5, entity_vector=[3])

    # adding aliases
    mykb.add_alias(alias="douglas", entities=["Q2", "Q3"], probabilities=[0.8, 0.1])
    mykb.add_alias(alias="adam", entities=["Q2"], probabilities=[0.9])

    # test the size of the relevant candidates
    adam_ent_cands = next(get_candidates(mykb, SpanGroup(doc=doc, spans=[adam_ent])))[0]
    assert len(adam_ent_cands) == 1
    assert (
        len(next(get_candidates(mykb, SpanGroup(doc=doc, spans=[douglas_ent])))[0]) == 2
    )
    assert (
        len(next(get_candidates(mykb, SpanGroup(doc=doc, spans=[Adam_ent])))[0]) == 0
    )  # default case sensitive
    assert (
        len(next(get_candidates(mykb, SpanGroup(doc=doc, spans=[shrubbery_ent])))[0])
        == 0
    )

    # test the content of the candidates
    assert adam_ent_cands[0].entity_id_ == "Q2"
    assert adam_ent_cands[0].alias == "adam"
    assert_almost_equal(adam_ent_cands[0].entity_freq, 12)
    assert_almost_equal(adam_ent_cands[0].prior_prob, 0.9)


def test_el_pipe_configuration(nlp):
    """Test correct candidate generation as part of the EL pipe"""
    nlp.add_pipe("sentencizer")
    pattern = {"label": "PERSON", "pattern": [{"LOWER": "douglas"}]}
    ruler = nlp.add_pipe("entity_ruler")
    ruler.add_patterns([pattern])

    def create_kb(vocab):
        kb = InMemoryLookupKB(vocab, entity_vector_length=1)
        kb.add_entity(entity="Q2", freq=12, entity_vector=[2])
        kb.add_entity(entity="Q3", freq=5, entity_vector=[3])
        kb.add_alias(alias="douglas", entities=["Q2", "Q3"], probabilities=[0.8, 0.1])
        return kb

    # run an EL pipe without a trained context encoder, to check the candidate generation step only
    entity_linker = nlp.add_pipe("entity_linker", config={"incl_context": False})
    entity_linker.set_kb(create_kb)
    # With the default get_candidates function, matching is case-sensitive
    text = "Douglas and douglas are not the same."
    doc = nlp(text)
    assert doc[0].ent_kb_id_ == "NIL"
    assert doc[1].ent_kb_id_ == ""
    assert doc[2].ent_kb_id_ == "Q2"

    def get_lowercased_candidates(kb: InMemoryLookupKB, mentions: Iterator[SpanGroup]):
        for mentions_for_doc in mentions:
            yield [
                kb._get_alias_candidates(ent_span.text.lower())
                for ent_span in mentions_for_doc
            ]

    @registry.misc("spacy.LowercaseCandidateGenerator.v1")
<<<<<<< HEAD
    def create_candidates() -> Callable[
        [InMemoryLookupKB, Iterator[SpanGroup]],
        Iterator[Iterable[Iterable[Candidate]]],
    ]:
        return get_lowercased_candidates

=======
    def create_candidates() -> (
        Callable[[InMemoryLookupKB, "Span"], Iterable[Candidate]]
    ):
        return get_lowercased_candidates

    @registry.misc("spacy.LowercaseCandidateBatchGenerator.v1")
    def create_candidates_batch() -> (
        Callable[[InMemoryLookupKB, Iterable["Span"]], Iterable[Iterable[Candidate]]]
    ):
        return get_lowercased_candidates_batch

>>>>>>> eaaac5a0
    # replace the pipe with a new one with with a different candidate generator
    entity_linker = nlp.replace_pipe(
        "entity_linker",
        "entity_linker",
        config={
            "incl_context": False,
            "get_candidates": {"@misc": "spacy.LowercaseCandidateGenerator.v1"},
        },
    )
    entity_linker.set_kb(create_kb)
    doc = nlp(text)
    assert doc[0].ent_kb_id_ == "Q2"
    assert doc[1].ent_kb_id_ == ""
    assert doc[2].ent_kb_id_ == "Q2"


def test_nel_nsents(nlp):
    """Test that n_sents can be set through the configuration"""
    entity_linker = nlp.add_pipe("entity_linker", config={})
    assert entity_linker.n_sents == 0
    entity_linker = nlp.replace_pipe(
        "entity_linker", "entity_linker", config={"n_sents": 2}
    )
    assert entity_linker.n_sents == 2


def test_vocab_serialization(nlp):
    """Test that string information is retained across storage"""
    mykb = InMemoryLookupKB(nlp.vocab, entity_vector_length=1)

    # adding entities
    mykb.add_entity(entity="Q1", freq=27, entity_vector=[1])
    q2_hash = mykb.add_entity(entity="Q2", freq=12, entity_vector=[2])
    mykb.add_entity(entity="Q3", freq=5, entity_vector=[3])

    # adding aliases
    mykb.add_alias(alias="douglas", entities=["Q2", "Q3"], probabilities=[0.4, 0.1])
    adam_hash = mykb.add_alias(alias="adam", entities=["Q2"], probabilities=[0.9])

    candidates = mykb._get_alias_candidates("adam")
    assert len(candidates) == 1
    assert candidates[0].entity_id == q2_hash
    assert candidates[0].entity_id_ == "Q2"
    assert candidates[0].alias == "adam"

    with make_tempdir() as d:
        mykb.to_disk(d / "kb")
        kb_new_vocab = InMemoryLookupKB(Vocab(), entity_vector_length=1)
        kb_new_vocab.from_disk(d / "kb")

        candidates = kb_new_vocab._get_alias_candidates("adam")
        assert len(candidates) == 1
        assert candidates[0].entity_id == q2_hash
        assert candidates[0].entity_id_ == "Q2"
        assert candidates[0].alias == "adam"

        assert kb_new_vocab.get_vector("Q2") == [2]
        assert_almost_equal(kb_new_vocab.get_prior_prob("Q2", "douglas"), 0.4)


def test_append_alias(nlp):
    """Test that we can append additional alias-entity pairs"""
    mykb = InMemoryLookupKB(nlp.vocab, entity_vector_length=1)

    # adding entities
    mykb.add_entity(entity="Q1", freq=27, entity_vector=[1])
    mykb.add_entity(entity="Q2", freq=12, entity_vector=[2])
    mykb.add_entity(entity="Q3", freq=5, entity_vector=[3])

    # adding aliases
    mykb.add_alias(alias="douglas", entities=["Q2", "Q3"], probabilities=[0.4, 0.1])
    mykb.add_alias(alias="adam", entities=["Q2"], probabilities=[0.9])

    # test the size of the relevant candidates
    assert len(mykb._get_alias_candidates("douglas")) == 2

    # append an alias
    mykb.append_alias(alias="douglas", entity="Q1", prior_prob=0.2)

    # test the size of the relevant candidates has been incremented
    assert len(mykb._get_alias_candidates("douglas")) == 3

    # append the same alias-entity pair again should not work (will throw a warning)
    with pytest.warns(UserWarning):
        mykb.append_alias(alias="douglas", entity="Q1", prior_prob=0.3)

    # test the size of the relevant candidates remained unchanged
    assert len(mykb._get_alias_candidates("douglas")) == 3


@pytest.mark.filterwarnings("ignore:\\[W036")
def test_append_invalid_alias(nlp):
    """Test that append an alias will throw an error if prior probs are exceeding 1"""
    mykb = InMemoryLookupKB(nlp.vocab, entity_vector_length=1)

    # adding entities
    mykb.add_entity(entity="Q1", freq=27, entity_vector=[1])
    mykb.add_entity(entity="Q2", freq=12, entity_vector=[2])
    mykb.add_entity(entity="Q3", freq=5, entity_vector=[3])

    # adding aliases
    mykb.add_alias(alias="douglas", entities=["Q2", "Q3"], probabilities=[0.8, 0.1])
    mykb.add_alias(alias="adam", entities=["Q2"], probabilities=[0.9])

    # append an alias - should fail because the entities and probabilities vectors are not of equal length
    with pytest.raises(ValueError):
        mykb.append_alias(alias="douglas", entity="Q1", prior_prob=0.2)


@pytest.mark.filterwarnings("ignore:\\[W036")
def test_preserving_links_asdoc(nlp):
    """Test that Span.as_doc preserves the existing entity links"""
    vector_length = 1

    def create_kb(vocab):
        mykb = InMemoryLookupKB(vocab, entity_vector_length=vector_length)
        # adding entities
        mykb.add_entity(entity="Q1", freq=19, entity_vector=[1])
        mykb.add_entity(entity="Q2", freq=8, entity_vector=[1])
        # adding aliases
        mykb.add_alias(alias="Boston", entities=["Q1"], probabilities=[0.7])
        mykb.add_alias(alias="Denver", entities=["Q2"], probabilities=[0.6])
        return mykb

    # set up pipeline with NER (Entity Ruler) and NEL (prior probability only, model not trained)
    nlp.add_pipe("sentencizer")
    patterns = [
        {"label": "GPE", "pattern": "Boston"},
        {"label": "GPE", "pattern": "Denver"},
    ]
    ruler = nlp.add_pipe("entity_ruler")
    ruler.add_patterns(patterns)
    config = {"incl_prior": False}
    entity_linker = nlp.add_pipe("entity_linker", config=config, last=True)
    entity_linker.set_kb(create_kb)
    nlp.initialize()
    assert entity_linker.model.get_dim("nO") == vector_length

    # test whether the entity links are preserved by the `as_doc()` function
    text = "She lives in Boston. He lives in Denver."
    doc = nlp(text)
    for ent in doc.ents:
        orig_text = ent.text
        orig_kb_id = ent.kb_id_
        sent_doc = ent.sent.as_doc()
        for s_ent in sent_doc.ents:
            if s_ent.text == orig_text:
                assert s_ent.kb_id_ == orig_kb_id


def test_preserving_links_ents(nlp):
    """Test that doc.ents preserves KB annotations"""
    text = "She lives in Boston. He lives in Denver."
    doc = nlp(text)
    assert len(list(doc.ents)) == 0

    boston_ent = Span(doc, 3, 4, label="LOC", kb_id="Q1")
    doc.ents = [boston_ent]
    assert len(list(doc.ents)) == 1
    assert list(doc.ents)[0].label_ == "LOC"
    assert list(doc.ents)[0].kb_id_ == "Q1"


def test_preserving_links_ents_2(nlp):
    """Test that doc.ents preserves KB annotations"""
    text = "She lives in Boston. He lives in Denver."
    doc = nlp(text)
    assert len(list(doc.ents)) == 0

    loc = doc.vocab.strings.add("LOC")
    q1 = doc.vocab.strings.add("Q1")

    doc.ents = [(loc, q1, 3, 4)]
    assert len(list(doc.ents)) == 1
    assert list(doc.ents)[0].label_ == "LOC"
    assert list(doc.ents)[0].kb_id_ == "Q1"


# fmt: off
TRAIN_DATA = [
    ("Russ Cochran captured his first major title with his son as caddie.",
        {"links": {(0, 12): {"Q7381115": 0.0, "Q2146908": 1.0}},
         "entities": [(0, 12, "PERSON")],
         "sent_starts": [1, -1, 0, 0, 0, 0, 0, 0, 0, 0, 0, 0, 0]}),
    ("Russ Cochran his reprints include EC Comics.",
        {"links": {(0, 12): {"Q7381115": 1.0, "Q2146908": 0.0}},
         "entities": [(0, 12, "PERSON"), (34, 43, "ART")],
         "sent_starts": [1, -1, 0, 0, 0, 0, 0, 0]}),
    ("Russ Cochran has been publishing comic art.",
        {"links": {(0, 12): {"Q7381115": 1.0, "Q2146908": 0.0}},
         "entities": [(0, 12, "PERSON")],
         "sent_starts": [1, -1, 0, 0, 0, 0, 0, 0]}),
    ("Russ Cochran was a member of University of Kentucky's golf team.",
        {"links": {(0, 12): {"Q7381115": 0.0, "Q2146908": 1.0}},
         "entities": [(0, 12, "PERSON"), (43, 51, "LOC")],
         "sent_starts": [1, -1, 0, 0, 0, 0, 0, 0, 0, 0, 0, 0, 0]}),
    # having a blank instance shouldn't break things
    ("The weather is nice today.",
        {"links": {}, "entities": [],
         "sent_starts": [1, -1, 0, 0, 0, 0]})
]
GOLD_entities = ["Q2146908", "Q7381115", "Q7381115", "Q2146908"]
# fmt: on


def test_overfitting_IO():
    # Simple test to try and quickly overfit the NEL component - ensuring the ML models work correctly
    nlp = English()
    vector_length = 3
    assert "Q2146908" not in nlp.vocab.strings

    # Convert the texts to docs to make sure we have doc.ents set for the training examples
    train_examples = []
    for text, annotation in TRAIN_DATA:
        doc = nlp(text)
        train_examples.append(Example.from_dict(doc, annotation))

    def create_kb(vocab):
        # create artificial KB - assign same prior weight to the two russ cochran's
        # Q2146908 (Russ Cochran): American golfer
        # Q7381115 (Russ Cochran): publisher
        mykb = InMemoryLookupKB(vocab, entity_vector_length=vector_length)
        mykb.add_entity(entity="Q2146908", freq=12, entity_vector=[6, -4, 3])
        mykb.add_entity(entity="Q7381115", freq=12, entity_vector=[9, 1, -7])
        mykb.add_alias(
            alias="Russ Cochran",
            entities=["Q2146908", "Q7381115"],
            probabilities=[0.5, 0.5],
        )
        return mykb

    # Create the Entity Linker component and add it to the pipeline
    entity_linker = nlp.add_pipe("entity_linker", last=True)
    assert isinstance(entity_linker, EntityLinker)
    entity_linker.set_kb(create_kb)
    assert "Q2146908" in entity_linker.vocab.strings
    assert "Q2146908" in entity_linker.kb.vocab.strings

    # train the NEL pipe
    optimizer = nlp.initialize(get_examples=lambda: train_examples)
    assert entity_linker.model.get_dim("nO") == vector_length
    assert entity_linker.model.get_dim("nO") == entity_linker.kb.entity_vector_length

    for i in range(50):
        losses = {}
        nlp.update(train_examples, sgd=optimizer, losses=losses)
    assert losses["entity_linker"] < 0.001

    # adding additional components that are required for the entity_linker
    nlp.add_pipe("sentencizer", first=True)

    # Add a custom component to recognize "Russ Cochran" as an entity for the example training data
    patterns = [
        {"label": "PERSON", "pattern": [{"LOWER": "russ"}, {"LOWER": "cochran"}]}
    ]
    ruler = nlp.add_pipe("entity_ruler", before="entity_linker")
    ruler.add_patterns(patterns)

    # test the trained model
    predictions = []
    for text, annotation in TRAIN_DATA:
        doc = nlp(text)
        for ent in doc.ents:
            predictions.append(ent.kb_id_)
    assert predictions == GOLD_entities

    # Also test the results are still the same after IO
    with make_tempdir() as tmp_dir:
        nlp.to_disk(tmp_dir)
        nlp2 = util.load_model_from_path(tmp_dir)
        assert nlp2.pipe_names == nlp.pipe_names
        assert "Q2146908" in nlp2.vocab.strings
        entity_linker2 = nlp2.get_pipe("entity_linker")
        assert "Q2146908" in entity_linker2.vocab.strings
        assert "Q2146908" in entity_linker2.kb.vocab.strings
        predictions = []
        for text, annotation in TRAIN_DATA:
            doc2 = nlp2(text)
            for ent in doc2.ents:
                predictions.append(ent.kb_id_)
        assert predictions == GOLD_entities

    # Make sure that running pipe twice, or comparing to call, always amounts to the same predictions
    texts = [
        "Russ Cochran captured his first major title with his son as caddie.",
        "Russ Cochran his reprints include EC Comics.",
        "Russ Cochran has been publishing comic art.",
        "Russ Cochran was a member of University of Kentucky's golf team.",
    ]
    batch_deps_1 = [doc.to_array([ENT_KB_ID]) for doc in nlp.pipe(texts)]
    batch_deps_2 = [doc.to_array([ENT_KB_ID]) for doc in nlp.pipe(texts)]
    no_batch_deps = [doc.to_array([ENT_KB_ID]) for doc in [nlp(text) for text in texts]]
    assert_equal(batch_deps_1, batch_deps_2)
    assert_equal(batch_deps_1, no_batch_deps)


def test_kb_serialization():
    # Test that the KB can be used in a pipeline with a different vocab
    vector_length = 3
    with make_tempdir() as tmp_dir:
        kb_dir = tmp_dir / "kb"
        nlp1 = English()
        assert "Q2146908" not in nlp1.vocab.strings
        mykb = InMemoryLookupKB(nlp1.vocab, entity_vector_length=vector_length)
        mykb.add_entity(entity="Q2146908", freq=12, entity_vector=[6, -4, 3])
        mykb.add_alias(alias="Russ Cochran", entities=["Q2146908"], probabilities=[0.8])
        assert "Q2146908" in nlp1.vocab.strings
        mykb.to_disk(kb_dir)

        nlp2 = English()
        assert "RandomWord" not in nlp2.vocab.strings
        nlp2.vocab.strings.add("RandomWord")
        assert "RandomWord" in nlp2.vocab.strings
        assert "Q2146908" not in nlp2.vocab.strings

        # Create the Entity Linker component with the KB from file, and check the final vocab
        entity_linker = nlp2.add_pipe("entity_linker", last=True)
        entity_linker.set_kb(load_kb(kb_dir))
        assert "Q2146908" in nlp2.vocab.strings
        assert "RandomWord" in nlp2.vocab.strings


@pytest.mark.xfail(reason="Needs fixing")
def test_kb_pickle():
    # Test that the KB can be pickled
    nlp = English()
    kb_1 = InMemoryLookupKB(nlp.vocab, entity_vector_length=3)
    kb_1.add_entity(entity="Q2146908", freq=12, entity_vector=[6, -4, 3])
    assert not kb_1.contains_alias("Russ Cochran")
    kb_1.add_alias(alias="Russ Cochran", entities=["Q2146908"], probabilities=[0.8])
    assert kb_1.contains_alias("Russ Cochran")
    data = pickle.dumps(kb_1)
    kb_2 = pickle.loads(data)
    assert kb_2.contains_alias("Russ Cochran")


@pytest.mark.xfail(reason="Needs fixing")
def test_nel_pickle():
    # Test that a pipeline with an EL component can be pickled
    def create_kb(vocab):
        kb = InMemoryLookupKB(vocab, entity_vector_length=3)
        kb.add_entity(entity="Q2146908", freq=12, entity_vector=[6, -4, 3])
        kb.add_alias(alias="Russ Cochran", entities=["Q2146908"], probabilities=[0.8])
        return kb

    nlp_1 = English()
    nlp_1.add_pipe("ner")
    entity_linker_1 = nlp_1.add_pipe("entity_linker", last=True)
    entity_linker_1.set_kb(create_kb)
    assert nlp_1.pipe_names == ["ner", "entity_linker"]
    assert entity_linker_1.kb.contains_alias("Russ Cochran")

    data = pickle.dumps(nlp_1)
    nlp_2 = pickle.loads(data)
    assert nlp_2.pipe_names == ["ner", "entity_linker"]
    entity_linker_2 = nlp_2.get_pipe("entity_linker")
    assert entity_linker_2.kb.contains_alias("Russ Cochran")


def test_kb_to_bytes():
    # Test that the KB's to_bytes method works correctly
    nlp = English()
    kb_1 = InMemoryLookupKB(nlp.vocab, entity_vector_length=3)
    kb_1.add_entity(entity="Q2146908", freq=12, entity_vector=[6, -4, 3])
    kb_1.add_entity(entity="Q66", freq=9, entity_vector=[1, 2, 3])
    kb_1.add_alias(alias="Russ Cochran", entities=["Q2146908"], probabilities=[0.8])
    kb_1.add_alias(alias="Boeing", entities=["Q66"], probabilities=[0.5])
    kb_1.add_alias(
        alias="Randomness", entities=["Q66", "Q2146908"], probabilities=[0.1, 0.2]
    )
    assert kb_1.contains_alias("Russ Cochran")
    kb_bytes = kb_1.to_bytes()
    kb_2 = InMemoryLookupKB(nlp.vocab, entity_vector_length=3)
    assert not kb_2.contains_alias("Russ Cochran")
    kb_2 = kb_2.from_bytes(kb_bytes)
    # check that both KBs are exactly the same
    assert kb_1.get_size_entities() == kb_2.get_size_entities()
    assert kb_1.entity_vector_length == kb_2.entity_vector_length
    assert kb_1.get_entity_strings() == kb_2.get_entity_strings()
    assert kb_1.get_vector("Q2146908") == kb_2.get_vector("Q2146908")
    assert kb_1.get_vector("Q66") == kb_2.get_vector("Q66")
    assert kb_2.contains_alias("Russ Cochran")
    assert kb_1.get_size_aliases() == kb_2.get_size_aliases()
    assert kb_1.get_alias_strings() == kb_2.get_alias_strings()
    assert len(kb_1._get_alias_candidates("Russ Cochran")) == len(
        kb_2._get_alias_candidates("Russ Cochran")
    )
    assert len(kb_1._get_alias_candidates("Randomness")) == len(
        kb_2._get_alias_candidates("Randomness")
    )


def test_nel_to_bytes():
    # Test that a pipeline with an EL component can be converted to bytes
    def create_kb(vocab):
        kb = InMemoryLookupKB(vocab, entity_vector_length=3)
        kb.add_entity(entity="Q2146908", freq=12, entity_vector=[6, -4, 3])
        kb.add_alias(alias="Russ Cochran", entities=["Q2146908"], probabilities=[0.8])
        return kb

    nlp_1 = English()
    nlp_1.add_pipe("ner")
    entity_linker_1 = nlp_1.add_pipe("entity_linker", last=True)
    entity_linker_1.set_kb(create_kb)
    assert entity_linker_1.kb.contains_alias("Russ Cochran")
    assert nlp_1.pipe_names == ["ner", "entity_linker"]

    nlp_bytes = nlp_1.to_bytes()
    nlp_2 = English()
    nlp_2.add_pipe("ner")
    nlp_2.add_pipe("entity_linker", last=True)
    assert nlp_2.pipe_names == ["ner", "entity_linker"]
    assert not nlp_2.get_pipe("entity_linker").kb.contains_alias("Russ Cochran")
    nlp_2 = nlp_2.from_bytes(nlp_bytes)
    kb_2 = nlp_2.get_pipe("entity_linker").kb
    assert kb_2.contains_alias("Russ Cochran")
    assert kb_2.get_vector("Q2146908") == [6, -4, 3]
    assert_almost_equal(
        kb_2.get_prior_prob(entity="Q2146908", alias="Russ Cochran"), 0.8
    )


def test_scorer_links():
    train_examples = []
    nlp = English()
    ref1 = nlp("Julia lives in London happily.")
    ref1.ents = [
        Span(ref1, 0, 1, label="PERSON", kb_id="Q2"),
        Span(ref1, 3, 4, label="LOC", kb_id="Q3"),
    ]
    pred1 = nlp("Julia lives in London happily.")
    pred1.ents = [
        Span(pred1, 0, 1, label="PERSON", kb_id="Q70"),
        Span(pred1, 3, 4, label="LOC", kb_id="Q3"),
    ]
    train_examples.append(Example(pred1, ref1))

    ref2 = nlp("She loves London.")
    ref2.ents = [
        Span(ref2, 0, 1, label="PERSON", kb_id="Q2"),
        Span(ref2, 2, 3, label="LOC", kb_id="Q13"),
    ]
    pred2 = nlp("She loves London.")
    pred2.ents = [
        Span(pred2, 0, 1, label="PERSON", kb_id="Q2"),
        Span(pred2, 2, 3, label="LOC", kb_id="NIL"),
    ]
    train_examples.append(Example(pred2, ref2))

    ref3 = nlp("London is great.")
    ref3.ents = [Span(ref3, 0, 1, label="LOC", kb_id="NIL")]
    pred3 = nlp("London is great.")
    pred3.ents = [Span(pred3, 0, 1, label="LOC", kb_id="NIL")]
    train_examples.append(Example(pred3, ref3))

    scores = Scorer().score_links(train_examples, negative_labels=["NIL"])
    assert scores["nel_f_per_type"]["PERSON"]["p"] == 1 / 2
    assert scores["nel_f_per_type"]["PERSON"]["r"] == 1 / 2
    assert scores["nel_f_per_type"]["LOC"]["p"] == 1 / 1
    assert scores["nel_f_per_type"]["LOC"]["r"] == 1 / 2

    assert scores["nel_micro_p"] == 2 / 3
    assert scores["nel_micro_r"] == 2 / 4


# fmt: off
@pytest.mark.parametrize(
    "name,config",
    [
        ("entity_linker", {"@architectures": "spacy.EntityLinker.v2", "tok2vec": DEFAULT_TOK2VEC_MODEL}),
    ],
)
# fmt: on
def test_legacy_architectures(name, config):
    # Ensure that the legacy architectures still work
    vector_length = 3
    nlp = English()

    train_examples = []
    for text, annotation in TRAIN_DATA:
        doc = nlp.make_doc(text)
        train_examples.append(Example.from_dict(doc, annotation))

    def create_kb(vocab):
        mykb = InMemoryLookupKB(vocab, entity_vector_length=vector_length)
        mykb.add_entity(entity="Q2146908", freq=12, entity_vector=[6, -4, 3])
        mykb.add_entity(entity="Q7381115", freq=12, entity_vector=[9, 1, -7])
        mykb.add_alias(
            alias="Russ Cochran",
            entities=["Q2146908", "Q7381115"],
            probabilities=[0.5, 0.5],
        )
        return mykb

    entity_linker = nlp.add_pipe(name, config={"model": config})
    assert isinstance(entity_linker, EntityLinker)
    entity_linker.set_kb(create_kb)
    optimizer = nlp.initialize(get_examples=lambda: train_examples)

    for i in range(2):
        losses = {}
        nlp.update(train_examples, sgd=optimizer, losses=losses)


@pytest.mark.parametrize(
    "patterns",
    [
        # perfect case
        [{"label": "CHARACTER", "pattern": "Kirby"}],
        # typo for false negative
        [{"label": "PERSON", "pattern": "Korby"}],
        # random stuff for false positive
        [{"label": "IS", "pattern": "is"}, {"label": "COLOR", "pattern": "pink"}],
    ],
)
def test_no_gold_ents(patterns):
    # test that annotating components work
    TRAIN_DATA = [
        (
            "Kirby is pink",
            {
                "links": {(0, 5): {"Q613241": 1.0}},
                "entities": [(0, 5, "CHARACTER")],
                "sent_starts": [1, 0, 0],
            },
        )
    ]
    nlp = English()
    vector_length = 3
    train_examples = []
    for text, annotation in TRAIN_DATA:
        doc = nlp(text)
        train_examples.append(Example.from_dict(doc, annotation))

    # Create a ruler to mark entities
    ruler = nlp.add_pipe("entity_ruler")
    ruler.add_patterns(patterns)

    # Apply ruler to examples. In a real pipeline this would be an annotating component.
    for eg in train_examples:
        eg.predicted = ruler(eg.predicted)

    # Entity ruler is no longer needed (initialization below wipes out the
    # patterns and causes warnings)
    nlp.remove_pipe("entity_ruler")

    def create_kb(vocab):
        # create artificial KB
        mykb = InMemoryLookupKB(vocab, entity_vector_length=vector_length)
        mykb.add_entity(entity="Q613241", freq=12, entity_vector=[6, -4, 3])
        mykb.add_alias("Kirby", ["Q613241"], [0.9])
        # Placeholder
        mykb.add_entity(entity="pink", freq=12, entity_vector=[7, 2, -5])
        mykb.add_alias("pink", ["pink"], [0.9])
        return mykb

    # Create and train the Entity Linker
    entity_linker = nlp.add_pipe(
        "entity_linker", config={"use_gold_ents": False}, last=True
    )
    entity_linker.set_kb(create_kb)
    assert entity_linker.use_gold_ents is False

    optimizer = nlp.initialize(get_examples=lambda: train_examples)
    for i in range(2):
        losses = {}
        nlp.update(train_examples, sgd=optimizer, losses=losses)

    # adding additional components that are required for the entity_linker
    nlp.add_pipe("sentencizer", first=True)

    # this will run the pipeline on the examples and shouldn't crash
    nlp.evaluate(train_examples)


@pytest.mark.issue(9575)
def test_tokenization_mismatch():
    nlp = English()
    # include a matching entity so that update isn't skipped
    doc1 = Doc(
        nlp.vocab,
        words=["Kirby", "123456"],
        spaces=[True, False],
        ents=["B-CHARACTER", "B-CARDINAL"],
    )
    doc2 = Doc(
        nlp.vocab,
        words=["Kirby", "123", "456"],
        spaces=[True, False, False],
        ents=["B-CHARACTER", "B-CARDINAL", "B-CARDINAL"],
    )

    eg = Example(doc1, doc2)
    train_examples = [eg]
    vector_length = 3

    def create_kb(vocab):
        # create placeholder KB
        mykb = InMemoryLookupKB(vocab, entity_vector_length=vector_length)
        mykb.add_entity(entity="Q613241", freq=12, entity_vector=[6, -4, 3])
        mykb.add_alias("Kirby", ["Q613241"], [0.9])
        return mykb

    entity_linker = nlp.add_pipe("entity_linker", last=True)
    entity_linker.set_kb(create_kb)

    optimizer = nlp.initialize(get_examples=lambda: train_examples)
    for i in range(2):
        losses = {}
        nlp.update(train_examples, sgd=optimizer, losses=losses)

    nlp.add_pipe("sentencizer", first=True)
    nlp.evaluate(train_examples)


def test_abstract_kb_instantiation():
    """Test whether instantiation of abstract KB base class fails."""
    with pytest.raises(TypeError):
        KnowledgeBase(None, 3)


# fmt: off
@pytest.mark.parametrize(
    "meet_threshold,config",
    [
        (False, {"@architectures": "spacy.EntityLinker.v2", "tok2vec": DEFAULT_TOK2VEC_MODEL}),
        (True, {"@architectures": "spacy.EntityLinker.v2", "tok2vec": DEFAULT_TOK2VEC_MODEL}),
    ],
)
# fmt: on
def test_threshold(meet_threshold: bool, config: Dict[str, Any]):
    """Tests abstention threshold.
    meet_threshold (bool): Whether to configure NEL setup so that confidence threshold is met.
    config (Dict[str, Any]): NEL architecture config.
    """
    nlp = English()
    nlp.add_pipe("sentencizer")
    text = "Mahler's Symphony No. 8 was beautiful."
    entities = [(0, 6, "PERSON")]
    links = {(0, 6): {"Q7304": 1.0}}
    sent_starts = [1, -1, 0, 0, 0, 0, 0, 0, 0]
    entity_id = "Q7304"
    doc = nlp(text)
    train_examples = [
        Example.from_dict(
            doc, {"entities": entities, "links": links, "sent_starts": sent_starts}
        )
    ]

    def create_kb(vocab):
        # create artificial KB
        mykb = InMemoryLookupKB(vocab, entity_vector_length=3)
        mykb.add_entity(entity=entity_id, freq=12, entity_vector=[6, -4, 3])
        mykb.add_alias(
            alias="Mahler",
            entities=[entity_id],
            probabilities=[1 if meet_threshold else 0.01],
        )
        return mykb

    # Create the Entity Linker component and add it to the pipeline
    entity_linker = nlp.add_pipe(
        "entity_linker",
        last=True,
        config={"threshold": 0.99, "model": config},
    )
    entity_linker.set_kb(create_kb)  # type: ignore
    nlp.initialize(get_examples=lambda: train_examples)

    # Add a custom rule-based component to mimick NER
    ruler = nlp.add_pipe("entity_ruler", before="entity_linker")
    ruler.add_patterns([{"label": "PERSON", "pattern": [{"LOWER": "mahler"}]}])  # type: ignore
    doc = nlp(text)

    assert len(doc.ents) == 1
    assert doc.ents[0].kb_id_ == entity_id if meet_threshold else EntityLinker.NIL


def test_save_activations():
    nlp = English()
    vector_length = 3
    assert "Q2146908" not in nlp.vocab.strings

    # Convert the texts to docs to make sure we have doc.ents set for the training examples
    train_examples = []
    for text, annotation in TRAIN_DATA:
        doc = nlp(text)
        train_examples.append(Example.from_dict(doc, annotation))

    def create_kb(vocab):
        # create artificial KB - assign same prior weight to the two russ cochran's
        # Q2146908 (Russ Cochran): American golfer
        # Q7381115 (Russ Cochran): publisher
        mykb = InMemoryLookupKB(vocab, entity_vector_length=vector_length)
        mykb.add_entity(entity="Q2146908", freq=12, entity_vector=[6, -4, 3])
        mykb.add_entity(entity="Q7381115", freq=12, entity_vector=[9, 1, -7])
        mykb.add_alias(
            alias="Russ Cochran",
            entities=["Q2146908", "Q7381115"],
            probabilities=[0.5, 0.5],
        )
        return mykb

    # Create the Entity Linker component and add it to the pipeline
    entity_linker = cast(TrainablePipe, nlp.add_pipe("entity_linker", last=True))
    assert isinstance(entity_linker, EntityLinker)
    entity_linker.set_kb(create_kb)
    assert "Q2146908" in entity_linker.vocab.strings
    assert "Q2146908" in entity_linker.kb.vocab.strings

    # initialize the NEL pipe
    nlp.initialize(get_examples=lambda: train_examples)

    nO = entity_linker.model.get_dim("nO")

    nlp.add_pipe("sentencizer", first=True)
    patterns = [
        {"label": "PERSON", "pattern": [{"LOWER": "russ"}, {"LOWER": "cochran"}]},
        {"label": "ORG", "pattern": [{"LOWER": "ec"}, {"LOWER": "comics"}]},
    ]
    ruler = nlp.add_pipe("entity_ruler", before="entity_linker")
    ruler.add_patterns(patterns)

    doc = nlp("Russ Cochran was a publisher")
    assert "entity_linker" not in doc.activations

    entity_linker.save_activations = True
    doc = nlp("Russ Cochran was a publisher")
    assert set(doc.activations["entity_linker"].keys()) == {"ents", "scores"}
    ents = doc.activations["entity_linker"]["ents"]
    assert isinstance(ents, Ragged)
    assert ents.data.shape == (2, 1)
    assert ents.data.dtype == "uint64"
    assert ents.lengths.shape == (1,)
    scores = doc.activations["entity_linker"]["scores"]
    assert isinstance(scores, Ragged)
    assert scores.data.shape == (2, 1)
    assert scores.data.dtype == "float32"
    assert scores.lengths.shape == (1,)


def test_span_maker_forward_with_empty():
    """The forward pass of the span maker may have a doc with no entities."""
    nlp = English()
    doc1 = nlp("a b c")
    ent = doc1[0:1]
    ent.label_ = "X"
    doc1.ents = [ent]
    # no entities
    doc2 = nlp("x y z")

    # just to get a model
    span_maker = build_span_maker()
    span_maker([doc1, doc2], False)<|MERGE_RESOLUTION|>--- conflicted
+++ resolved
@@ -1,14 +1,10 @@
-<<<<<<< HEAD
-from typing import Callable, Iterable, Dict, Any, cast, Iterator
-=======
-from typing import Any, Callable, Dict, Iterable, cast
->>>>>>> eaaac5a0
+from typing import Any, Callable, Dict, Iterable, Iterator, cast
 
 import pytest
 from numpy.testing import assert_equal
 from thinc.types import Ragged
 
-from spacy import Language, registry, util
+from spacy import registry, util
 from spacy.attrs import ENT_KB_ID
 from spacy.compat import pickle
 from spacy.kb import Candidate, InMemoryLookupKB, KnowledgeBase
@@ -19,11 +15,7 @@
 from spacy.pipeline.tok2vec import DEFAULT_TOK2VEC_MODEL
 from spacy.scorer import Scorer
 from spacy.tests.util import make_tempdir
-<<<<<<< HEAD
 from spacy.tokens import Doc, Span, SpanGroup
-=======
-from spacy.tokens import Doc, Span
->>>>>>> eaaac5a0
 from spacy.training import Example
 from spacy.util import ensure_path
 from spacy.vocab import Vocab
@@ -513,26 +505,12 @@
             ]
 
     @registry.misc("spacy.LowercaseCandidateGenerator.v1")
-<<<<<<< HEAD
     def create_candidates() -> Callable[
         [InMemoryLookupKB, Iterator[SpanGroup]],
         Iterator[Iterable[Iterable[Candidate]]],
     ]:
         return get_lowercased_candidates
 
-=======
-    def create_candidates() -> (
-        Callable[[InMemoryLookupKB, "Span"], Iterable[Candidate]]
-    ):
-        return get_lowercased_candidates
-
-    @registry.misc("spacy.LowercaseCandidateBatchGenerator.v1")
-    def create_candidates_batch() -> (
-        Callable[[InMemoryLookupKB, Iterable["Span"]], Iterable[Iterable[Candidate]]]
-    ):
-        return get_lowercased_candidates_batch
-
->>>>>>> eaaac5a0
     # replace the pipe with a new one with with a different candidate generator
     entity_linker = nlp.replace_pipe(
         "entity_linker",
