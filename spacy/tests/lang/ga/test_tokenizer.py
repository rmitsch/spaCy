# coding: utf8
from __future__ import unicode_literals

import pytest


GA_TOKEN_EXCEPTION_TESTS = [
<<<<<<< HEAD
    ('Niall Ó Domhnaill, Rialtas na hÉireann 1977 (lch. 600).', ['Niall', 'Ó', 'Domhnaill', ',', 'Rialtas', 'na', 'hÉireann', '1977', '('. 'lch.', '600', ')', '.']),
=======
    ('Niall Ó Domhnaill, Rialtas na hÉireann 1977 (lch. 600).', ['Niall', 'O', 'Domhnaill', ',', 'Rialtas', 'na', 'hÉireann', '1977', '(', 'lch.', '600', ')', '.']),
>>>>>>> 25b1d6cd
    ('Daoine a bhfuil Gaeilge acu, m.sh. tusa agus mise', ['Daoine', 'a', 'bhfuil', 'Gaeilge', 'acu', ',', 'm.sh.', 'tusa', 'agus', 'mise'])
]


@pytest.mark.parametrize('text,expected_tokens', GA_TOKEN_EXCEPTION_TESTS)
def test_tokenizer_handles_exception_cases(ga_tokenizer, text, expected_tokens):
    tokens = ga_tokenizer(text)
    token_list = [token.text for token in tokens if not token.is_space]
    assert expected_tokens == token_list<|MERGE_RESOLUTION|>--- conflicted
+++ resolved
@@ -5,11 +5,7 @@
 
 
 GA_TOKEN_EXCEPTION_TESTS = [
-<<<<<<< HEAD
-    ('Niall Ó Domhnaill, Rialtas na hÉireann 1977 (lch. 600).', ['Niall', 'Ó', 'Domhnaill', ',', 'Rialtas', 'na', 'hÉireann', '1977', '('. 'lch.', '600', ')', '.']),
-=======
-    ('Niall Ó Domhnaill, Rialtas na hÉireann 1977 (lch. 600).', ['Niall', 'O', 'Domhnaill', ',', 'Rialtas', 'na', 'hÉireann', '1977', '(', 'lch.', '600', ')', '.']),
->>>>>>> 25b1d6cd
+    ('Niall Ó Domhnaill, Rialtas na hÉireann 1977 (lch. 600).', ['Niall', 'Ó', 'Domhnaill', ',', 'Rialtas', 'na', 'hÉireann', '1977', '(', 'lch.', '600', ')', '.']),
     ('Daoine a bhfuil Gaeilge acu, m.sh. tusa agus mise', ['Daoine', 'a', 'bhfuil', 'Gaeilge', 'acu', ',', 'm.sh.', 'tusa', 'agus', 'mise'])
 ]
 
