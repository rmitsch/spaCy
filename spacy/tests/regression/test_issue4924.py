--- conflicted
+++ resolved
@@ -2,12 +2,8 @@
 from spacy.language import Language
 
 
-<<<<<<< HEAD
-def test_evaluate():
+def test_issue4924():
     nlp = Language()
-=======
-def test_issue4924(nlp):
->>>>>>> e5323253
     docs_golds = [("", {})]
     with pytest.raises(ValueError):
         nlp.evaluate(docs_golds)