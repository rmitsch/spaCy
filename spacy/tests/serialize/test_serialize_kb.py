from pathlib import Path
<<<<<<< HEAD
from typing import Callable, Iterable, Any, Dict

import srsly

from spacy import util, Errors
from spacy.util import ensure_path, registry, load_model_from_config, SimpleFrozenList
=======
from typing import Any, Callable, Dict, Iterable

import srsly
from numpy import zeros
from thinc.api import Config

from spacy import Errors, util
>>>>>>> d26e4e08
from spacy.kb.kb_in_memory import InMemoryLookupKB
from spacy.util import SimpleFrozenList, ensure_path, load_model_from_config, registry
from spacy.vocab import Vocab

from ..util import make_tempdir


def test_serialize_kb_disk(en_vocab):
    # baseline assertions
    kb1 = _get_dummy_kb(en_vocab)
    _check_kb(kb1)

    # dumping to file & loading back in
    with make_tempdir() as d:
        dir_path = ensure_path(d)
        if not dir_path.exists():
            dir_path.mkdir()
        file_path = dir_path / "kb"
        kb1.to_disk(str(file_path))
        kb2 = InMemoryLookupKB(vocab=en_vocab, entity_vector_length=3)
        kb2.from_disk(str(file_path))

    # final assertions
    _check_kb(kb2)


def _get_dummy_kb(vocab):
    kb = InMemoryLookupKB(vocab, entity_vector_length=3)
    kb.add_entity(entity="Q53", freq=33, entity_vector=[0, 5, 3])
    kb.add_entity(entity="Q17", freq=2, entity_vector=[7, 1, 0])
    kb.add_entity(entity="Q007", freq=7, entity_vector=[0, 0, 7])
    kb.add_entity(entity="Q44", freq=342, entity_vector=[4, 4, 4])

    kb.add_alias(alias="double07", entities=["Q17", "Q007"], probabilities=[0.1, 0.9])
    kb.add_alias(
        alias="guy",
        entities=["Q53", "Q007", "Q17", "Q44"],
        probabilities=[0.3, 0.3, 0.2, 0.1],
    )
    kb.add_alias(alias="random", entities=["Q007"], probabilities=[1.0])

    return kb


def _check_kb(kb):
    # check entities
    assert kb.get_size_entities() == 4
    for entity_string in ["Q53", "Q17", "Q007", "Q44"]:
        assert entity_string in kb.get_entity_strings()
    for entity_string in ["", "Q0"]:
        assert entity_string not in kb.get_entity_strings()

    # check aliases
    assert kb.get_size_aliases() == 3
    for alias_string in ["double07", "guy", "random"]:
        assert alias_string in kb.get_alias_strings()
    for alias_string in ["nothingness", "", "randomnoise"]:
        assert alias_string not in kb.get_alias_strings()

    # check candidates & probabilities
    candidates = sorted(kb.get_alias_candidates("double07"), key=lambda x: x.entity_)
    assert len(candidates) == 2

    assert candidates[0].entity_ == "Q007"
    assert 6.999 < candidates[0].entity_freq < 7.01
    assert candidates[0].entity_vector == [0, 0, 7]
    assert candidates[0].alias_ == "double07"
    assert 0.899 < candidates[0].prior_prob < 0.901

    assert candidates[1].entity_ == "Q17"
    assert 1.99 < candidates[1].entity_freq < 2.01
    assert candidates[1].entity_vector == [7, 1, 0]
    assert candidates[1].alias_ == "double07"
    assert 0.099 < candidates[1].prior_prob < 0.101


def test_serialize_subclassed_kb():
    """Check that IO of a custom KB works fine as part of an EL pipe."""

    config_string = """
    [nlp]
    lang = "en"
    pipeline = ["entity_linker"]

    [components]

    [components.entity_linker]
    factory = "entity_linker"
    
    [components.entity_linker.generate_empty_kb]
    @misc = "kb_test.CustomEmptyKB.v1"
    
    [initialize]

    [initialize.components]

    [initialize.components.entity_linker]

    [initialize.components.entity_linker.kb_loader]
    @misc = "kb_test.CustomKB.v1"
    entity_vector_length = 342
    custom_field = 666
    """

    class SubInMemoryLookupKB(InMemoryLookupKB):
        def __init__(self, vocab, entity_vector_length, custom_field):
            super().__init__(vocab, entity_vector_length)
            self.custom_field = custom_field

        def to_disk(self, path, exclude: Iterable[str] = SimpleFrozenList()):
            """We overwrite InMemoryLookupKB.to_disk() to ensure that self.custom_field is stored as well."""
            path = ensure_path(path)
            if not path.exists():
                path.mkdir(parents=True)
            if not path.is_dir():
                raise ValueError(Errors.E928.format(loc=path))

            def serialize_custom_fields(file_path: Path) -> None:
                srsly.write_json(file_path, {"custom_field": self.custom_field})

            serialize = {
                "contents": lambda p: self.write_contents(p),
                "strings.json": lambda p: self.vocab.strings.to_disk(p),
                "custom_fields": lambda p: serialize_custom_fields(p),
            }
            util.to_disk(path, serialize, exclude)

        def from_disk(self, path, exclude: Iterable[str] = SimpleFrozenList()):
            """We overwrite InMemoryLookupKB.from_disk() to ensure that self.custom_field is loaded as well."""
            path = ensure_path(path)
            if not path.exists():
                raise ValueError(Errors.E929.format(loc=path))
            if not path.is_dir():
                raise ValueError(Errors.E928.format(loc=path))

            def deserialize_custom_fields(file_path: Path) -> None:
                self.custom_field = srsly.read_json(file_path)["custom_field"]

            deserialize: Dict[str, Callable[[Any], Any]] = {
                "contents": lambda p: self.read_contents(p),
                "strings.json": lambda p: self.vocab.strings.from_disk(p),
                "custom_fields": lambda p: deserialize_custom_fields(p),
            }
            util.from_disk(path, deserialize, exclude)

    @registry.misc("kb_test.CustomEmptyKB.v1")
    def empty_custom_kb() -> Callable[[Vocab, int], SubInMemoryLookupKB]:
        def empty_kb_factory(vocab: Vocab, entity_vector_length: int):
            return SubInMemoryLookupKB(
                vocab=vocab,
                entity_vector_length=entity_vector_length,
                custom_field=0,
            )

        return empty_kb_factory

    @registry.misc("kb_test.CustomKB.v1")
    def custom_kb(
        entity_vector_length: int, custom_field: int
    ) -> Callable[[Vocab], SubInMemoryLookupKB]:
        def custom_kb_factory(vocab):
            kb = SubInMemoryLookupKB(
                vocab=vocab,
                entity_vector_length=entity_vector_length,
                custom_field=custom_field,
            )
            kb.add_entity("random_entity", 0.0, zeros(entity_vector_length))
            return kb

        return custom_kb_factory

    config = Config().from_str(config_string)
    nlp = load_model_from_config(config, auto_fill=True)
    nlp.initialize()

    entity_linker = nlp.get_pipe("entity_linker")
    assert type(entity_linker.kb) == SubInMemoryLookupKB
    assert entity_linker.kb.entity_vector_length == 342
    assert entity_linker.kb.custom_field == 666

    # Make sure the custom KB is serialized correctly
    with make_tempdir() as tmp_dir:
        nlp.to_disk(tmp_dir)
        nlp2 = util.load_model_from_path(tmp_dir)
        entity_linker2 = nlp2.get_pipe("entity_linker")
        # After IO, the KB is the standard one
        assert type(entity_linker2.kb) == SubInMemoryLookupKB
        assert entity_linker2.kb.entity_vector_length == 342
        assert entity_linker2.kb.custom_field == 666<|MERGE_RESOLUTION|>--- conflicted
+++ resolved
@@ -1,12 +1,4 @@
 from pathlib import Path
-<<<<<<< HEAD
-from typing import Callable, Iterable, Any, Dict
-
-import srsly
-
-from spacy import util, Errors
-from spacy.util import ensure_path, registry, load_model_from_config, SimpleFrozenList
-=======
 from typing import Any, Callable, Dict, Iterable
 
 import srsly
@@ -14,7 +6,6 @@
 from thinc.api import Config
 
 from spacy import Errors, util
->>>>>>> d26e4e08
 from spacy.kb.kb_in_memory import InMemoryLookupKB
 from spacy.util import SimpleFrozenList, ensure_path, load_model_from_config, registry
 from spacy.vocab import Vocab
