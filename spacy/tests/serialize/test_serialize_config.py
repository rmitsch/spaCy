--- conflicted
+++ resolved
@@ -17,12 +17,7 @@
     build_tb_parser_model,
     build_Tok2Vec_model,
 )
-<<<<<<< HEAD
 from spacy.schemas import ConfigSchema, ConfigSchemaDistill, ConfigSchemaPretrain
-=======
-from spacy.schemas import ConfigSchema, ConfigSchemaPretrain
-from spacy.training import Example
->>>>>>> b0228d8e
 from spacy.util import (
     load_config,
     load_config_from_str,
