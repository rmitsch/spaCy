--- conflicted
+++ resolved
@@ -250,7 +250,6 @@
     ],
 )
 def test_spans_span_sent_user_hooks(doc, start, end, expected_sentence):
-
     # Doc-level sents hook
     def user_hook(doc):
         return [doc[ii : ii + 2] for ii in range(0, len(doc), 2)]
@@ -655,7 +654,6 @@
     ],
 )
 def test_span_sents(doc, start, end, expected_sentences, expected_sentences_with_hook):
-
     assert len(list(doc[start:end].sents)) == expected_sentences
 
     def user_hook(doc):
@@ -689,7 +687,6 @@
     assert len(doc_copy.spans["test"]) == 2
 
 
-<<<<<<< HEAD
 @pytest.mark.issue(11113)
 def test_span_ent_id(en_tokenizer):
     doc = en_tokenizer("a b c d")
@@ -755,7 +752,8 @@
         span.start_char = 9
     with pytest.raises(ValueError):
         span.end_char = 1
-=======
+
+
 def test_for_partial_ent_sents():
     """Spans may be associated with multiple sentences. These .sents should always be complete, not partial, sentences,
     which this tests for.
@@ -784,5 +782,4 @@
     doc.set_ents([Span(doc, 4, 5, "WORK")])
     sents = list(doc.ents[0].sents)
     assert len(sents) == 1
-    assert str(sents[0]) == str(doc.ents[0].sent) == "ENTITY"
->>>>>>> daa6e033
+    assert str(sents[0]) == str(doc.ents[0].sent) == "ENTITY"