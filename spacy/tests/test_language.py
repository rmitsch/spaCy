import itertools
import pytest
from spacy.language import Language
from spacy.tokens import Doc, Span
from spacy.vocab import Vocab
from spacy.training import Example
from spacy.lang.en import English
from spacy.lang.de import German
from spacy.util import registry
import spacy

from .util import add_vecs_to_vocab, assert_docs_equal


@pytest.fixture
def nlp():
    nlp = Language(Vocab())
    textcat = nlp.add_pipe("textcat")
    for label in ("POSITIVE", "NEGATIVE"):
        textcat.add_label(label)
    nlp.begin_training()
    return nlp


def test_language_update(nlp):
    text = "hello world"
    annots = {"cats": {"POSITIVE": 1.0, "NEGATIVE": 0.0}}
    wrongkeyannots = {"LABEL": True}
    doc = Doc(nlp.vocab, words=text.split(" "))
    example = Example.from_dict(doc, annots)
    nlp.update([example])

    # Not allowed to call with just one Example
    with pytest.raises(TypeError):
        nlp.update(example)

    # Update with text and dict: not supported anymore since v.3
    with pytest.raises(TypeError):
        nlp.update((text, annots))
    # Update with doc object and dict
    with pytest.raises(TypeError):
        nlp.update((doc, annots))

    # Create examples badly
    with pytest.raises(ValueError):
        example = Example.from_dict(doc, None)
    with pytest.raises(KeyError):
        example = Example.from_dict(doc, wrongkeyannots)


def test_language_evaluate(nlp):
    text = "hello world"
    annots = {"doc_annotation": {"cats": {"POSITIVE": 1.0, "NEGATIVE": 0.0}}}
    doc = Doc(nlp.vocab, words=text.split(" "))
    example = Example.from_dict(doc, annots)
    nlp.evaluate([example])

    # Not allowed to call with just one Example
    with pytest.raises(TypeError):
        nlp.evaluate(example)

    # Evaluate with text and dict: not supported anymore since v.3
    with pytest.raises(TypeError):
        nlp.evaluate([(text, annots)])
    # Evaluate with doc object and dict
    with pytest.raises(TypeError):
        nlp.evaluate([(doc, annots)])
    with pytest.raises(TypeError):
        nlp.evaluate([text, annots])


def test_evaluate_no_pipe(nlp):
    """Test that docs are processed correctly within Language.pipe if the
    component doesn't expose a .pipe method."""

    @Language.component("test_evaluate_no_pipe")
    def pipe(doc):
        return doc

    text = "hello world"
    annots = {"cats": {"POSITIVE": 1.0, "NEGATIVE": 0.0}}
    nlp = Language(Vocab())
    doc = nlp(text)
    nlp.add_pipe("test_evaluate_no_pipe")
    nlp.evaluate([Example.from_dict(doc, annots)])


@Language.component("test_language_vector_modification_pipe")
def vector_modification_pipe(doc):
    doc.vector += 1
    return doc


@Language.component("test_language_userdata_pipe")
def userdata_pipe(doc):
    doc.user_data["foo"] = "bar"
    return doc


@Language.component("test_language_ner_pipe")
def ner_pipe(doc):
    span = Span(doc, 0, 1, label="FIRST")
    doc.ents += (span,)
    return doc


@pytest.fixture
def sample_vectors():
    return [
        ("spacy", [-0.1, -0.2, -0.3]),
        ("world", [-0.2, -0.3, -0.4]),
        ("pipe", [0.7, 0.8, 0.9]),
    ]


@pytest.fixture
def nlp2(nlp, sample_vectors):
    add_vecs_to_vocab(nlp.vocab, sample_vectors)
    nlp.add_pipe("test_language_vector_modification_pipe")
    nlp.add_pipe("test_language_ner_pipe")
    nlp.add_pipe("test_language_userdata_pipe")
    return nlp


@pytest.fixture
def texts():
    data = [
        "Hello world.",
        "This is spacy.",
        "You can use multiprocessing with pipe method.",
        "Please try!",
    ]
    return data


@pytest.mark.parametrize("n_process", [1, 2])
def test_language_pipe(nlp2, n_process, texts):
    texts = texts * 10
    expecteds = [nlp2(text) for text in texts]
    docs = nlp2.pipe(texts, n_process=n_process, batch_size=2)

    for doc, expected_doc in zip(docs, expecteds):
        assert_docs_equal(doc, expected_doc)


@pytest.mark.parametrize("n_process", [1, 2])
def test_language_pipe_stream(nlp2, n_process, texts):
    # check if nlp.pipe can handle infinite length iterator properly.
    stream_texts = itertools.cycle(texts)
    texts0, texts1 = itertools.tee(stream_texts)
    expecteds = (nlp2(text) for text in texts0)
    docs = nlp2.pipe(texts1, n_process=n_process, batch_size=2)

    n_fetch = 20
    for doc, expected_doc in itertools.islice(zip(docs, expecteds), n_fetch):
        assert_docs_equal(doc, expected_doc)


def test_language_from_config_before_after_init():
    name = "test_language_from_config_before_after_init"
    ran_before = False
    ran_after = False
    ran_after_pipeline = False

    @registry.callbacks(f"{name}_before")
    def make_before_creation():
        def before_creation(lang_cls):
            nonlocal ran_before
            ran_before = True
            assert lang_cls is English
            lang_cls.Defaults.foo = "bar"
            return lang_cls

        return before_creation

    @registry.callbacks(f"{name}_after")
    def make_after_creation():
        def after_creation(nlp):
            nonlocal ran_after
            ran_after = True
            assert isinstance(nlp, English)
            assert nlp.pipe_names == []
            assert nlp.Defaults.foo == "bar"
            nlp.meta["foo"] = "bar"
            return nlp

        return after_creation

    @registry.callbacks(f"{name}_after_pipeline")
    def make_after_pipeline_creation():
        def after_pipeline_creation(nlp):
            nonlocal ran_after_pipeline
            ran_after_pipeline = True
            assert isinstance(nlp, English)
            assert nlp.pipe_names == ["sentencizer"]
            assert nlp.Defaults.foo == "bar"
            assert nlp.meta["foo"] == "bar"
            nlp.meta["bar"] = "baz"
            return nlp

        return after_pipeline_creation

    config = {
        "nlp": {
            "pipeline": ["sentencizer"],
            "before_creation": {"@callbacks": f"{name}_before"},
            "after_creation": {"@callbacks": f"{name}_after"},
            "after_pipeline_creation": {"@callbacks": f"{name}_after_pipeline"},
        },
        "components": {"sentencizer": {"factory": "sentencizer"}},
    }
    nlp = English.from_config(config)
    assert all([ran_before, ran_after, ran_after_pipeline])
    assert nlp.Defaults.foo == "bar"
    assert nlp.meta["foo"] == "bar"
    assert nlp.meta["bar"] == "baz"
    assert nlp.pipe_names == ["sentencizer"]
    assert nlp("text")


def test_language_from_config_before_after_init_invalid():
    """Check that an error is raised if function doesn't return nlp."""
    name = "test_language_from_config_before_after_init_invalid"
    registry.callbacks(f"{name}_before1", func=lambda: lambda nlp: None)
    registry.callbacks(f"{name}_before2", func=lambda: lambda nlp: nlp())
    registry.callbacks(f"{name}_after1", func=lambda: lambda nlp: None)
    registry.callbacks(f"{name}_after1", func=lambda: lambda nlp: English)

    for callback_name in [f"{name}_before1", f"{name}_before2"]:
        config = {"nlp": {"before_creation": {"@callbacks": callback_name}}}
        with pytest.raises(ValueError):
            English.from_config(config)
    for callback_name in [f"{name}_after1", f"{name}_after2"]:
        config = {"nlp": {"after_creation": {"@callbacks": callback_name}}}
        with pytest.raises(ValueError):
            English.from_config(config)
    for callback_name in [f"{name}_after1", f"{name}_after2"]:
        config = {"nlp": {"after_pipeline_creation": {"@callbacks": callback_name}}}
        with pytest.raises(ValueError):
            English.from_config(config)


def test_language_custom_tokenizer():
    """Test that a fully custom tokenizer can be plugged in via the registry."""
    name = "test_language_custom_tokenizer"

    class CustomTokenizer:
        """Dummy "tokenizer" that splits on spaces and adds prefix to each word."""

        def __init__(self, nlp, prefix):
            self.vocab = nlp.vocab
            self.prefix = prefix

        def __call__(self, text):
            words = [f"{self.prefix}{word}" for word in text.split(" ")]
            return Doc(self.vocab, words=words)

    @registry.tokenizers(name)
    def custom_create_tokenizer(prefix: str = "_"):
        def create_tokenizer(nlp):
            return CustomTokenizer(nlp, prefix=prefix)

        return create_tokenizer

    config = {"nlp": {"tokenizer": {"@tokenizers": name}}}
    nlp = English.from_config(config)
    doc = nlp("hello world")
    assert [t.text for t in doc] == ["_hello", "_world"]
    doc = list(nlp.pipe(["hello world"]))[0]
    assert [t.text for t in doc] == ["_hello", "_world"]


<<<<<<< HEAD
def test_language_from_config_invalid_lang():
    """Test that calling Language.from_config raises an error and lang defined
    in config needs to match language-specific subclasses."""
    config = {"nlp": {"lang": "en"}}
    with pytest.raises(ValueError):
        Language.from_config(config)
    with pytest.raises(ValueError):
        German.from_config(config)
=======
def test_spacy_blank():
    nlp = spacy.blank("en")
    assert nlp.config["training"]["dropout"] == 0.1
    config = {"training": {"dropout": 0.2}}
    meta = {"name": "my_custom_model"}
    nlp = spacy.blank("en", config=config, meta=meta)
    assert nlp.config["training"]["dropout"] == 0.2
    assert nlp.meta["name"] == "my_custom_model"


@pytest.mark.parametrize(
    "value",
    [False, None, ["x", "y"], Language, Vocab],
)
def test_language_init_invalid_vocab(value):
    err_fragment = "invalid value"
    with pytest.raises(ValueError) as e:
        Language(value)
    assert err_fragment in str(e)
>>>>>>> 2214d1bb
<|MERGE_RESOLUTION|>--- conflicted
+++ resolved
@@ -270,7 +270,6 @@
     assert [t.text for t in doc] == ["_hello", "_world"]
 
 
-<<<<<<< HEAD
 def test_language_from_config_invalid_lang():
     """Test that calling Language.from_config raises an error and lang defined
     in config needs to match language-specific subclasses."""
@@ -279,7 +278,8 @@
         Language.from_config(config)
     with pytest.raises(ValueError):
         German.from_config(config)
-=======
+
+
 def test_spacy_blank():
     nlp = spacy.blank("en")
     assert nlp.config["training"]["dropout"] == 0.1
@@ -298,5 +298,4 @@
     err_fragment = "invalid value"
     with pytest.raises(ValueError) as e:
         Language(value)
-    assert err_fragment in str(e)
->>>>>>> 2214d1bb
+    assert err_fragment in str(e)