--- conflicted
+++ resolved
@@ -64,24 +64,10 @@
         self.mem = Pool()
         self.strings = strings
         self.tags = PreshMap()
-<<<<<<< HEAD
-        self._feat_map = MorphologyClassMap(FEATURES)
-=======
->>>>>>> cb65b368
         self.load_tag_map(tag_map)
         self.lemmatizer = lemmatizer
 
         self._cache = PreshMapArray(self.n_tags)
-<<<<<<< HEAD
-        self.exc = {}
-        if exc is not None:
-            for (tag, orth), attrs in exc.items():
-                attrs = _normalize_props(attrs)
-                self.add_special_case(
-                    self.strings.as_string(tag), self.strings.as_string(orth), attrs)
-
-    def load_tag_map(self, tag_map):
-=======
         self._exc = {}
         if exc is not None:
             self.load_morph_exceptions(exc)
@@ -89,7 +75,6 @@
     def load_tag_map(self, tag_map):
         self.tag_map = {}
         self.reverse_index = {}
->>>>>>> cb65b368
         # Add special space symbol. We prefix with underscore, to make sure it
         # always sorts to the end.
         if '_SP' in tag_map:
@@ -100,11 +85,6 @@
             self.strings.add('_SP')
             tag_map = dict(tag_map)
             tag_map['_SP'] = space_attrs
-<<<<<<< HEAD
-        self.tag_map = {}
-        self.reverse_index = {}
-=======
->>>>>>> cb65b368
         for i, (tag_str, attrs) in enumerate(sorted(tag_map.items())):
             attrs = _normalize_props(attrs)
             self.add(attrs)
