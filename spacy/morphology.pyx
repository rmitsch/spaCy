# cython: infer_types
# coding: utf8
from __future__ import unicode_literals

from libc.string cimport memset
import srsly
from collections import Counter

from .compat import basestring_
from .strings import get_string_id
from . import symbols
from .attrs cimport POS, IS_SPACE
from .attrs import LEMMA, intify_attrs
from .parts_of_speech cimport SPACE
from .parts_of_speech import IDS as POS_IDS
from .lexeme cimport Lexeme
from .errors import Errors


cdef enum univ_field_t:
    Field_POS
    Field_Abbr
    Field_AdpType
    Field_AdvType
    Field_Animacy
    Field_Aspect
    Field_Case
    Field_ConjType
    Field_Connegative
    Field_Definite
    Field_Degree
    Field_Derivation
    Field_Echo
    Field_Foreign
    Field_Gender
    Field_Hyph
    Field_InfForm
    Field_Mood
    Field_NameType
    Field_Negative
    Field_NounType
    Field_Number
    Field_NumForm
    Field_NumType
    Field_NumValue
    Field_PartForm
    Field_PartType
    Field_Person
    Field_Polarity
    Field_Polite
    Field_Poss
    Field_Prefix
    Field_PrepCase
    Field_PronType
    Field_PunctSide
    Field_PunctType
    Field_Reflex
    Field_Style
    Field_StyleVariant
    Field_Tense
    Field_Typo
    Field_VerbForm
    Field_VerbType
    Field_Voice


def _normalize_props(props):
    """Transform deprecated string keys to correct names."""
    out = {}
    props = dict(props)
    for key in FIELDS:
        if key in props:
            value = str(props[key]).lower()
            attr = '%s_%s' % (key, value)
            if attr in FEATURES:
                props.pop(key)
                props[attr] = True
    for key, value in props.items():
        if key == POS:
            if hasattr(value, 'upper'):
                value = value.upper()
            if value in POS_IDS:
                value = POS_IDS[value]
            out[key] = value
        elif isinstance(key, int):
            out[key] = value
        elif value is True:
            out[key] = value
        elif key.lower() == 'pos':
            out[POS] = POS_IDS[value.upper()]
        elif key.lower() != 'morph':
            out[key] = value
    return out


class MorphologyClassMap(object):
    def __init__(self, features):
        self.features = tuple(features)
        self.fields = []
        self.feat2field = {}
        seen_fields = set()
        for feature in features:
            field = feature.split("_", 1)[0]
            if field not in seen_fields:
                self.fields.append(field)
                seen_fields.add(field)
            self.feat2field[feature] = FIELDS[field]
        self.id2feat = {get_string_id(name): name for name in features}
        self.field2feats = {"POS": []}
        self.col2info = []
        self.attr2field = dict(LOWER_FIELDS.items())
        self.feat2offset = {}
        self.field2col = {}
        self.field2id = dict(FIELDS.items())
        self.fieldid2field = {field_id: field for field, field_id in FIELDS.items()}
        for feature in features:
            field = self.fields[self.feat2field[feature]]
            if field not in self.field2col:
                self.field2col[field] = len(self.col2info)
            if field != "POS" and field not in self.field2feats:
                self.col2info.append((field, 0, "NIL"))
            self.field2feats.setdefault(field, ["NIL"])
            offset = len(self.field2feats[field])
            self.field2feats[field].append(feature)
            self.col2info.append((field, offset, feature))
            self.feat2offset[feature] = offset

    @property
    def field_sizes(self):
        return [len(self.field2feats[field]) for field in self.fields]

    def get_field_offset(self, field):
        return self.field2col[field]


cdef class Morphology:
    '''Store the possible morphological analyses for a language, and index them
    by hash.
    
    To save space on each token, tokens only know the hash of their morphological
    analysis, so queries of morphological attributes are delegated
    to this class.
    '''
    def __init__(self, StringStore string_store, tag_map, lemmatizer, exc=None):
        self.mem = Pool()
        self.strings = string_store
        self.tags = PreshMap()
        # Add special space symbol. We prefix with underscore, to make sure it
        # always sorts to the end.
        space_attrs = tag_map.get('SP', {POS: SPACE})
        if '_SP' not in tag_map:
            self.strings.add('_SP')
            tag_map = dict(tag_map)
            tag_map['_SP'] = space_attrs
        self.tag_names = tuple(sorted(tag_map.keys()))
        self.tag_map = {}
        self.lemmatizer = lemmatizer
        self.n_tags = len(tag_map)
        self.reverse_index = {}
        self._feat_map = MorphologyClassMap(FEATURES)
        for i, (tag_str, attrs) in enumerate(sorted(tag_map.items())):
            attrs = _normalize_props(attrs)
            self.add({self._feat_map.id2feat[feat] for feat in attrs
                      if feat in self._feat_map.id2feat})
            self.tag_map[tag_str] = dict(attrs)
            self.reverse_index[self.strings.add(tag_str)] = i

        self._cache = PreshMapArray(self.n_tags)
        self.exc = {}
        if exc is not None:
            for (tag, orth), attrs in exc.items():
                attrs = _normalize_props(attrs)
                self.add_special_case(
                    self.strings.as_string(tag), self.strings.as_string(orth), attrs)

    def __reduce__(self):
        return (Morphology, (self.strings, self.tag_map, self.lemmatizer,
                self.exc), None, None)

    def add(self, features):
        """Insert a morphological analysis in the morphology table, if not already
        present. Returns the hash of the new analysis.
        """
        for f in features:
            if isinstance(f, basestring_):
                self.strings.add(f)
        features = intify_features(features)
        cdef attr_t feature
        for feature in features:
            if feature != 0 and feature not in self._feat_map.id2feat:
                raise KeyError("Unknown feature: %s" % self.strings[feature])
        cdef MorphAnalysisC tag
        tag = create_rich_tag(features)
        cdef hash_t key = self.insert(tag)
        return key

    def get(self, hash_t morph):
        tag = <MorphAnalysisC*>self.tags.get(morph)
        if tag == NULL:
            return []
        else:
            return tag_to_json(tag)
    
    cpdef update(self, hash_t morph, features):
        """Update a morphological analysis with new feature values."""
        tag = (<MorphAnalysisC*>self.tags.get(morph))[0]
        features = intify_features(features)
        cdef attr_t feature
        for feature in features:
            field = FEATURE_FIELDS[FEATURE_NAMES[feature]]
            set_feature(&tag, field, feature, 1)
        morph = self.insert(tag)
        return morph

    def lemmatize(self, const univ_pos_t univ_pos, attr_t orth, morphology):
        if orth not in self.strings:
            return orth
        cdef unicode py_string = self.strings[orth]
        if self.lemmatizer is None:
            return self.strings.add(py_string.lower())
        cdef list lemma_strings
        cdef unicode lemma_string
        # Normalize features into a dict keyed by the field, to make life easier
        # for the lemmatizer. Handles string-to-int conversion too.
        string_feats = {}
        for key, value in morphology.items():
            if value is True:
                name, value = self.strings.as_string(key).split('_', 1)
                string_feats[name] = value
            else:
                string_feats[self.strings.as_string(key)] = self.strings.as_string(value)
        lemma_strings = self.lemmatizer(py_string, univ_pos, string_feats)
        lemma_string = lemma_strings[0]
        lemma = self.strings.add(lemma_string)
        return lemma

    def add_special_case(self, unicode tag_str, unicode orth_str, attrs,
                         force=False):
        """Add a special-case rule to the morphological analyser. Tokens whose
        tag and orth match the rule will receive the specified properties.

        tag (unicode): The part-of-speech tag to key the exception.
        orth (unicode): The word-form to key the exception.
        """
        attrs = dict(attrs)
        attrs = _normalize_props(attrs)
        self.add({self._feat_map.id2feat[feat] for feat in attrs
                 if feat in self._feat_map.id2feat})
        attrs = intify_attrs(attrs, self.strings, _do_deprecated=True)
        self.exc[(tag_str, self.strings.add(orth_str))] = attrs
 
    cdef hash_t insert(self, MorphAnalysisC tag) except 0:
        cdef hash_t key = hash_tag(tag)
        if self.tags.get(key) == NULL:
            tag_ptr = <MorphAnalysisC*>self.mem.alloc(1, sizeof(MorphAnalysisC))
            tag_ptr[0] = tag
            self.tags.set(key, <void*>tag_ptr)
        return key
    
    cdef int assign_untagged(self, TokenC* token) except -1:
        """Set morphological attributes on a token without a POS tag. Uses
        the lemmatizer's lookup() method, which looks up the string in the
        table provided by the language data as lemma_lookup (if available).
        """
        if token.lemma == 0:
            orth_str = self.strings[token.lex.orth]
            lemma = self.lemmatizer.lookup(orth_str)
            token.lemma = self.strings.add(lemma)

    cdef int assign_tag(self, TokenC* token, tag_str) except -1:
        cdef attr_t tag = self.strings.as_int(tag_str)
        if tag in self.reverse_index:
            tag_id = self.reverse_index[tag]
            self.assign_tag_id(token, tag_id)
        else:
            token.tag = tag

    cdef int assign_tag_id(self, TokenC* token, int tag_id) except -1:
        if tag_id > self.n_tags:
            raise ValueError(Errors.E014.format(tag=tag_id))
        # Ensure spaces get tagged as space.
        # It seems pretty arbitrary to put this logic here, but there's really
        # nowhere better. I guess the justification is that this is where the
        # specific word and the tag interact. Still, we should have a better
        # way to enforce this rule, or figure out why the statistical model fails.
        # Related to Issue #220
        if Lexeme.c_check_flag(token.lex, IS_SPACE):
            tag_id = self.reverse_index[self.strings.add('_SP')]
<<<<<<< HEAD
        tag_str = self.tag_names[tag_id]
        features = dict(self.tag_map.get(tag_str, {}))
        if features:
            pos = self.strings.as_int(features.pop(POS))
=======
        rich_tag = self.rich_tags[tag_id]
        analysis = <MorphAnalysisC*>self._cache.get(tag_id, token.lex.orth)
        if analysis is NULL:
            analysis = <MorphAnalysisC*>self.mem.alloc(1, sizeof(MorphAnalysisC))
            tag_str = self.strings[self.rich_tags[tag_id].name]
            analysis.tag = rich_tag
            analysis.lemma = self.lemmatize(analysis.tag.pos, token.lex.orth,
                                            self.tag_map.get(tag_str, {}))
            self._cache.set(tag_id, token.lex.orth, analysis)
        if token.lemma == 0:
            token.lemma = analysis.lemma
        token.pos = analysis.tag.pos
        token.tag = analysis.tag.name
        token.morph = analysis.tag.morph

    cdef int assign_feature(self, uint64_t* flags, univ_morph_t flag_id, bint value) except -1:
        cdef flags_t one = 1
        if value:
            flags[0] |= one << flag_id
>>>>>>> 146dc276
        else:
            pos = 0
        cdef attr_t lemma = <attr_t>self._cache.get(tag_id, token.lex.orth)
        if lemma == 0:
            # Ugh, self.lemmatize has opposite arg order from self.lemmatizer :(
            lemma = self.lemmatize(pos, token.lex.orth, features)
            self._cache.set(tag_id, token.lex.orth, <void*>lemma)
        token.lemma = lemma
        token.pos = <univ_pos_t>pos
        token.tag = self.strings[tag_str]
        token.morph = self.add(features)
        if (self.tag_names[tag_id], token.lex.orth) in self.exc:
            self._assign_tag_from_exceptions(token, tag_id)

    cdef int _assign_tag_from_exceptions(self, TokenC* token, int tag_id) except -1:
        key = (self.tag_names[tag_id], token.lex.orth)
        cdef dict attrs
        attrs = self.exc[key]
        token.pos = attrs.get(POS, token.pos)
        token.lemma = attrs.get(LEMMA, token.lemma)

    def load_morph_exceptions(self, dict exc):
        # Map (form, pos) to attributes
        for tag_str, entries in exc.items():
            for form_str, attrs in entries.items():
                self.add_special_case(tag_str, form_str, attrs)

    def to_bytes(self):
        json_tags = []
        for key in self.tags:
            tag_ptr = <MorphAnalysisC*>self.tags.get(key)
            if tag_ptr != NULL:
                json_tags.append(tag_to_json(tag_ptr))
        return srsly.json_dumps(json_tags)

    def from_bytes(self, byte_string):
        raise NotImplementedError

    def to_disk(self, path):
        raise NotImplementedError

    def from_disk(self, path):
        raise NotImplementedError

    @classmethod
    def create_class_map(cls):
        return MorphologyClassMap(FEATURES)


cpdef univ_pos_t get_int_tag(pos_):
    return <univ_pos_t>0

cpdef intify_features(features):
    return {get_string_id(feature) for feature in features}

cdef hash_t hash_tag(MorphAnalysisC tag) nogil:
    return mrmr.hash64(&tag, sizeof(tag), 0)


cdef MorphAnalysisC create_rich_tag(features) except *:
    cdef MorphAnalysisC tag
    cdef attr_t feature
    memset(&tag, 0, sizeof(tag))
    for feature in features:
        field = FEATURE_FIELDS[FEATURE_NAMES[feature]]
        set_feature(&tag, field, feature, 1)
    return tag


cdef tag_to_json(const MorphAnalysisC* tag):
    return [FEATURE_NAMES[f] for f in list_features(tag)]


cdef MorphAnalysisC tag_from_json(json_tag):
    raise NotImplementedError


cdef list list_features(const MorphAnalysisC* tag):
    output = []
    if tag.abbr != 0:
        output.append(tag.abbr)
    if tag.adp_type != 0:
        output.append(tag.adp_type)
    if tag.adv_type != 0:
        output.append(tag.adv_type)
    if tag.animacy != 0:
        output.append(tag.animacy)
    if tag.aspect != 0:
        output.append(tag.aspect)
    if tag.case != 0:
        output.append(tag.case)
    if tag.conj_type != 0:
        output.append(tag.conj_type)
    if tag.connegative != 0:
        output.append(tag.connegative)
    if tag.definite != 0:
        output.append(tag.definite)
    if tag.degree != 0:
        output.append(tag.degree)
    if tag.derivation != 0:
        output.append(tag.derivation)
    if tag.echo != 0:
        output.append(tag.echo)
    if tag.foreign != 0:
        output.append(tag.foreign)
    if tag.gender != 0:
        output.append(tag.gender)
    if tag.hyph != 0:
        output.append(tag.hyph)
    if tag.inf_form != 0:
        output.append(tag.inf_form)
    if tag.mood != 0:
        output.append(tag.mood)
    if tag.negative != 0:
        output.append(tag.negative)
    if tag.number != 0:
        output.append(tag.number)
    if tag.name_type != 0:
        output.append(tag.name_type)
    if tag.noun_type != 0:
        output.append(tag.noun_type)
    if tag.part_form != 0:
        output.append(tag.part_form)
    if tag.part_type != 0:
        output.append(tag.part_type)
    if tag.person != 0:
        output.append(tag.person)
    if tag.polite != 0:
        output.append(tag.polite)
    if tag.polarity != 0:
        output.append(tag.polarity)
    if tag.poss != 0:
        output.append(tag.poss)
    if tag.prefix != 0:
        output.append(tag.prefix)
    if tag.prep_case != 0:
        output.append(tag.prep_case)
    if tag.pron_type != 0:
        output.append(tag.pron_type)
    if tag.punct_type != 0:
        output.append(tag.punct_type)
    if tag.reflex != 0:
        output.append(tag.reflex)
    if tag.style != 0:
        output.append(tag.style)
    if tag.style_variant != 0:
        output.append(tag.style_variant)
    if tag.typo != 0:
        output.append(tag.typo)
    if tag.verb_form != 0:
        output.append(tag.verb_form)
    if tag.voice != 0:
        output.append(tag.voice)
    if tag.verb_type != 0:
        output.append(tag.verb_type)
    return output


cdef attr_t get_field(const MorphAnalysisC* tag, int field_id) nogil:
    field = <univ_field_t>field_id
    if field == Field_POS:
        return tag.pos
    if field == Field_Abbr:
        return tag.abbr
    elif field == Field_AdpType:
        return tag.adp_type
    elif field == Field_AdvType:
        return tag.adv_type
    elif field == Field_Animacy:
        return tag.animacy
    elif field == Field_Aspect:
        return tag.aspect
    elif field == Field_Case:
        return tag.case
    elif field == Field_ConjType:
        return tag.conj_type
    elif field == Field_Connegative:
        return tag.connegative
    elif field == Field_Definite:
        return tag.definite
    elif field == Field_Degree:
        return tag.degree
    elif field == Field_Derivation:
        return tag.derivation
    elif field == Field_Echo:
        return tag.echo
    elif field == Field_Foreign:
        return tag.foreign
    elif field == Field_Gender:
        return tag.gender
    elif field == Field_Hyph:
        return tag.hyph
    elif field == Field_InfForm:
        return tag.inf_form
    elif field == Field_Mood:
        return tag.mood
    elif field == Field_Negative:
        return tag.negative
    elif field == Field_Number:
        return tag.number
    elif field == Field_NameType:
        return tag.name_type
    elif field == Field_NounType:
        return tag.noun_type
    elif field == Field_NumForm:
        return tag.num_form
    elif field == Field_NumType:
        return tag.num_type
    elif field == Field_NumValue:
        return tag.num_value
    elif field == Field_PartForm:
        return tag.part_form
    elif field == Field_PartType:
        return tag.part_type
    elif field == Field_Person:
        return tag.person
    elif field == Field_Polite:
        return tag.polite
    elif field == Field_Polarity:
        return tag.polarity
    elif field == Field_Poss:
        return tag.poss
    elif field == Field_Prefix:
        return tag.prefix
    elif field == Field_PrepCase:
        return tag.prep_case
    elif field == Field_PronType:
        return tag.pron_type
    elif field == Field_PunctSide:
        return tag.punct_side
    elif field == Field_PunctType:
        return tag.punct_type
    elif field == Field_Reflex:
        return tag.reflex
    elif field == Field_Style:
        return tag.style
    elif field == Field_StyleVariant:
        return tag.style_variant
    elif field == Field_Tense:
        return tag.tense
    elif field == Field_Typo:
        return tag.typo
    elif field == Field_VerbForm:
        return tag.verb_form
    elif field == Field_Voice:
        return tag.voice
    elif field == Field_VerbType:
        return tag.verb_type
    else:
        raise ValueError("Unknown field: (%d)" % field_id)


cdef int check_feature(const MorphAnalysisC* tag, attr_t feature) nogil:
    if tag.abbr == feature:
        return 1
    elif tag.adp_type == feature:
        return 1
    elif tag.adv_type == feature:
        return 1
    elif tag.animacy == feature:
        return 1
    elif tag.aspect == feature:
        return 1
    elif tag.case == feature:
        return 1
    elif tag.conj_type == feature:
        return 1
    elif tag.connegative == feature:
        return 1
    elif tag.definite == feature:
        return 1
    elif tag.degree == feature:
        return 1
    elif tag.derivation == feature:
        return 1
    elif tag.echo == feature:
        return 1
    elif tag.foreign == feature:
        return 1
    elif tag.gender == feature:
        return 1
    elif tag.hyph == feature:
        return 1
    elif tag.inf_form == feature:
        return 1
    elif tag.mood == feature:
        return 1
    elif tag.negative == feature:
        return 1
    elif tag.number == feature:
        return 1
    elif tag.name_type == feature:
        return 1
    elif tag.noun_type == feature:
        return 1
    elif tag.num_form == feature:
        return 1
    elif tag.num_type == feature:
        return 1
    elif tag.num_value == feature:
        return 1
    elif tag.part_form == feature:
        return 1
    elif tag.part_type == feature:
        return 1
    elif tag.person == feature:
        return 1
    elif tag.polite == feature:
        return 1
    elif tag.polarity == feature:
        return 1
    elif tag.poss == feature:
        return 1
    elif tag.prefix == feature:
        return 1
    elif tag.prep_case == feature:
        return 1
    elif tag.pron_type == feature:
        return 1
    elif tag.punct_side == feature:
        return 1
    elif tag.punct_type == feature:
        return 1
    elif tag.reflex == feature:
        return 1
    elif tag.style == feature:
        return 1
    elif tag.style_variant == feature:
        return 1
    elif tag.tense == feature:
        return 1
    elif tag.typo == feature:
        return 1
    elif tag.verb_form == feature:
        return 1
    elif tag.voice == feature:
        return 1
    elif tag.verb_type == feature:
        return 1
    else:
        return 0
 
cdef int set_feature(MorphAnalysisC* tag,
        univ_field_t field, attr_t feature, int value) except -1:
    if value == True:
        value_ = feature
    else:
        value_ = 0
    prev_value = get_field(tag, field)
    if prev_value != 0 and value_ == 0 and field != Field_POS:
        tag.length -= 1
    elif prev_value == 0 and value_ != 0 and field != Field_POS:
        tag.length += 1
    if feature == 0:
        pass
    elif field == Field_POS:
        tag.pos = get_string_id(FEATURE_NAMES[value_].split('_')[1])
    elif field == Field_Abbr:
        tag.abbr = value_
    elif field == Field_AdpType:
        tag.adp_type = value_
    elif field == Field_AdvType:
        tag.adv_type = value_
    elif field == Field_Animacy:
        tag.animacy = value_
    elif field == Field_Aspect:
        tag.aspect = value_
    elif field == Field_Case:
        tag.case = value_
    elif field == Field_ConjType:
        tag.conj_type = value_
    elif field == Field_Connegative:
        tag.connegative = value_
    elif field == Field_Definite:
        tag.definite = value_
    elif field == Field_Degree:
        tag.degree = value_
    elif field == Field_Derivation:
        tag.derivation = value_
    elif field == Field_Echo:
        tag.echo = value_
    elif field == Field_Foreign:
        tag.foreign = value_
    elif field == Field_Gender:
        tag.gender = value_
    elif field == Field_Hyph:
        tag.hyph = value_
    elif field == Field_InfForm:
        tag.inf_form = value_
    elif field == Field_Mood:
        tag.mood = value_
    elif field == Field_Negative:
        tag.negative = value_
    elif field == Field_Number:
        tag.number = value_
    elif field == Field_NameType:
        tag.name_type = value_
    elif field == Field_NounType:
        tag.noun_type = value_
    elif field == Field_NumForm:
        tag.num_form = value_
    elif field == Field_NumType:
        tag.num_type = value_
    elif field == Field_NumValue:
        tag.num_value = value_
    elif field == Field_PartForm:
        tag.part_form = value_
    elif field == Field_PartType:
        tag.part_type = value_
    elif field == Field_Person:
        tag.person = value_
    elif field == Field_Polite:
        tag.polite = value_
    elif field == Field_Polarity:
        tag.polarity = value_
    elif field == Field_Poss:
        tag.poss = value_
    elif field == Field_Prefix:
        tag.prefix = value_
    elif field == Field_PrepCase:
        tag.prep_case = value_
    elif field == Field_PronType:
        tag.pron_type = value_
    elif field == Field_PunctSide:
        tag.punct_side = value_
    elif field == Field_PunctType:
        tag.punct_type = value_
    elif field == Field_Reflex:
        tag.reflex = value_
    elif field == Field_Style:
        tag.style = value_
    elif field == Field_StyleVariant:
        tag.style_variant = value_
    elif field == Field_Tense:
        tag.tense = value_
    elif field == Field_Typo:
        tag.typo = value_
    elif field == Field_VerbForm:
        tag.verb_form = value_
    elif field == Field_Voice:
        tag.voice = value_
    elif field == Field_VerbType:
        tag.verb_type = value_
    else:
        raise ValueError("Unknown feature: %s (%d)" % (FEATURE_NAMES.get(feature), feature))


FIELDS = {
    'POS': Field_POS,
    'Abbr': Field_Abbr,
    'AdpType': Field_AdpType,
    'AdvType': Field_AdvType,
    'Animacy': Field_Animacy,
    'Aspect': Field_Aspect,
    'Case': Field_Case,
    'ConjType': Field_ConjType,
    'Connegative': Field_Connegative,
    'Definite': Field_Definite,
    'Degree': Field_Degree,
    'Derivation': Field_Derivation,
    'Echo': Field_Echo,
    'Foreign': Field_Foreign,
    'Gender': Field_Gender,
    'Hyph': Field_Hyph,
    'InfForm': Field_InfForm,
    'Mood': Field_Mood,
    'NameType': Field_NameType,
    'Negative': Field_Negative,
    'NounType': Field_NounType,
    'Number': Field_Number,
    'NumForm': Field_NumForm,
    'NumType': Field_NumType,
    'NumValue': Field_NumValue,
    'PartForm': Field_PartForm,
    'PartType': Field_PartType,
    'Person': Field_Person,
    'Polite': Field_Polite,
    'Polarity': Field_Polarity,
    'Poss': Field_Poss,
    'Prefix': Field_Prefix,
    'PrepCase': Field_PrepCase,
    'PronType': Field_PronType,
    'PunctSide': Field_PunctSide,
    'PunctType': Field_PunctType,
    'Reflex': Field_Reflex,
    'Style': Field_Style,
    'StyleVariant': Field_StyleVariant,
    'Tense': Field_Tense,
    'Typo': Field_Typo,
    'VerbForm': Field_VerbForm,
    'VerbType': Field_VerbType,
    'Voice': Field_Voice,
}

LOWER_FIELDS = {
    'pos': Field_POS,
    'abbr': Field_Abbr,
    'adp_type': Field_AdpType,
    'adv_type': Field_AdvType,
    'animacy': Field_Animacy,
    'aspect': Field_Aspect,
    'case': Field_Case,
    'conj_type': Field_ConjType,
    'connegative': Field_Connegative,
    'definite': Field_Definite,
    'degree': Field_Degree,
    'derivation': Field_Derivation,
    'echo': Field_Echo,
    'foreign': Field_Foreign,
    'gender': Field_Gender,
    'hyph': Field_Hyph,
    'inf_form': Field_InfForm,
    'mood': Field_Mood,
    'name_type': Field_NameType,
    'negative': Field_Negative,
    'noun_type': Field_NounType,
    'number': Field_Number,
    'num_form': Field_NumForm,
    'num_type': Field_NumType,
    'num_value': Field_NumValue,
    'part_form': Field_PartForm,
    'part_type': Field_PartType,
    'person': Field_Person,
    'polarity': Field_Polarity,
    'polite': Field_Polite,
    'poss': Field_Poss,
    'prefix': Field_Prefix,
    'prep_case': Field_PrepCase,
    'pron_type': Field_PronType,
    'punct_side': Field_PunctSide,
    'punct_type': Field_PunctType,
    'reflex': Field_Reflex,
    'style': Field_Style,
    'style_variant': Field_StyleVariant,
    'tense': Field_Tense,
    'typo': Field_Typo,
    'verb_form': Field_VerbForm,
    'verb_type': Field_VerbType,
    'voice': Field_Voice,
}


FEATURES = [
   "POS_ADJ",
   "POS_ADP",
   "POS_ADV",
   "POS_AUX",
   "POS_CONJ",
   "POS_CCONJ",
   "POS_DET",
   "POS_INTJ",
   "POS_NOUN",
   "POS_NUM",
   "POS_PART",
   "POS_PRON",
   "POS_PROPN",
   "POS_PUNCT",
   "POS_SCONJ",
   "POS_SYM",
   "POS_VERB",
   "POS_X",
   "POS_EOL",
   "POS_SPACE",
   "Abbr_yes",
   "AdpType_circ",
   "AdpType_comprep",
   "AdpType_prep",
   "AdpType_post",
   "AdpType_voc",
   "AdvType_adadj",
   "AdvType_cau",
   "AdvType_deg",
   "AdvType_ex",
   "AdvType_loc",
   "AdvType_man",
   "AdvType_mod",
   "AdvType_sta",
   "AdvType_tim",
   "Animacy_anim",
   "Animacy_hum",
   "Animacy_inan",
   "Animacy_nhum",
   "Aspect_freq",
   "Aspect_imp",
   "Aspect_mod",
   "Aspect_none",
   "Aspect_perf",
   "Aspect_prof",
   "Aspect_prosp",
   "Case_abe",
   "Case_abl",
   "Case_abs",
   "Case_acc",
   "Case_ade",
   "Case_all",
   "Case_cau",
   "Case_com",
   "Case_dat",
   "Case_del",
   "Case_dis",
   "Case_ela",
   "Case_ess",
   "Case_gen",
   "Case_ill",
   "Case_ine",
   "Case_ins",
   "Case_loc",
   "Case_lat",
   "Case_nom",
   "Case_par",
   "Case_sub",
   "Case_sup",
   "Case_tem",
   "Case_ter",
   "Case_tra",
   "Case_voc",
   "ConjType_comp",
   "ConjType_oper",
   "Connegative_yes",
   "Definite_cons",
   "Definite_def",
   "Definite_ind",
   "Definite_red",
   "Definite_two",
   "Degree_abs",
   "Degree_cmp",
   "Degree_comp",
   "Degree_none",
   "Degree_pos",
   "Degree_sup",
   "Degree_com",
   "Degree_dim",
   "Derivation_minen",
   "Derivation_sti",
   "Derivation_inen",
   "Derivation_lainen",
   "Derivation_ja",
   "Derivation_ton",
   "Derivation_vs",
   "Derivation_ttain",
   "Derivation_ttaa",
   "Echo_rdp",
   "Echo_ech",
   "Foreign_foreign",
   "Foreign_fscript",
   "Foreign_tscript",
   "Foreign_yes",
   "Gender_com",
   "Gender_fem",
   "Gender_masc",
   "Gender_neut",
   "Gender_dat_masc",
   "Gender_dat_fem",
   "Gender_erg_masc",
   "Gender_erg_fem",
   "Gender_psor_masc",
   "Gender_psor_fem",
   "Gender_psor_neut",
   "Hyph_yes",
   "InfForm_one",
   "InfForm_two",
   "InfForm_three",
   "Mood_cnd",
   "Mood_imp",
   "Mood_ind",
   "Mood_n",
   "Mood_pot",
   "Mood_sub",
   "Mood_opt",
   "NameType_geo",
   "NameType_prs",
   "NameType_giv",
   "NameType_sur",
   "NameType_nat",
   "NameType_com",
   "NameType_pro",
   "NameType_oth",
   "Negative_neg",
   "Negative_pos",
   "Negative_yes",
   "NounType_com",
   "NounType_prop",
   "NounType_class",
   "Number_com",
   "Number_dual",
   "Number_none",
   "Number_plur",
   "Number_sing",
   "Number_ptan",
   "Number_count",
   "Number_abs_sing",
   "Number_abs_plur",
   "Number_dat_sing",
   "Number_dat_plur",
   "Number_erg_sing",
   "Number_erg_plur",
   "Number_psee_sing",
   "Number_psee_plur",
   "Number_psor_sing",
   "Number_psor_plur",
   "NumForm_digit",
   "NumForm_roman",
   "NumForm_word",
   "NumType_card",
   "NumType_dist",
   "NumType_frac",
   "NumType_gen",
   "NumType_mult",
   "NumType_none",
   "NumType_ord",
   "NumType_sets",
   "NumValue_one",
   "NumValue_two",
   "NumValue_three",
   "PartForm_pres",
   "PartForm_past",
   "PartForm_agt",
   "PartForm_neg",
   "PartType_mod",
   "PartType_emp",
   "PartType_res",
   "PartType_inf",
   "PartType_vbp",
   "Person_one",
   "Person_two",
   "Person_three",
   "Person_none",
   "Person_abs_one",
   "Person_abs_two",
   "Person_abs_three",
   "Person_dat_one",
   "Person_dat_two",
   "Person_dat_three",
   "Person_erg_one",
   "Person_erg_two",
   "Person_erg_three",
   "Person_psor_one",
   "Person_psor_two",
   "Person_psor_three",
   "Polarity_neg",
   "Polarity_pos",
   "Polite_inf",
   "Polite_pol",
   "Polite_abs_inf",
   "Polite_abs_pol",
   "Polite_erg_inf",
   "Polite_erg_pol",
   "Polite_dat_inf",
   "Polite_dat_pol",
   "Poss_yes",
   "Prefix_yes",
   "PrepCase_npr",
   "PrepCase_pre",
   "PronType_advPart",
   "PronType_art",
   "PronType_default",
   "PronType_dem",
   "PronType_ind",
   "PronType_int",
   "PronType_neg",
   "PronType_prs",
   "PronType_rcp",
   "PronType_rel",
   "PronType_tot",
   "PronType_clit",
   "PronType_exc",
   "PunctSide_ini",
   "PunctSide_fin",
   "PunctType_peri",
   "PunctType_qest",
   "PunctType_excl",
   "PunctType_quot",
   "PunctType_brck",
   "PunctType_comm",
   "PunctType_colo",
   "PunctType_semi",
   "PunctType_dash",
   "Reflex_yes",
   "Style_arch",
   "Style_rare",
   "Style_poet",
   "Style_norm",
   "Style_coll",
   "Style_vrnc",
   "Style_sing",
   "Style_expr",
   "Style_derg",
   "Style_vulg",
   "Style_yes",
   "StyleVariant_styleShort",
   "StyleVariant_styleBound",
   "Tense_fut",
   "Tense_imp",
   "Tense_past",
   "Tense_pres",
   "Typo_yes",
   "VerbForm_fin",
   "VerbForm_ger",
   "VerbForm_inf",
   "VerbForm_none",
   "VerbForm_part",
   "VerbForm_partFut",
   "VerbForm_partPast",
   "VerbForm_partPres",
   "VerbForm_sup",
   "VerbForm_trans",
   "VerbForm_conv",
   "VerbForm_gdv",
   "VerbType_aux",
   "VerbType_cop",
   "VerbType_mod",
   "VerbType_light",
   "Voice_act",
   "Voice_cau",
   "Voice_pass",
   "Voice_mid",
   "Voice_int",
]

FEATURE_NAMES = {get_string_id(f): f for f in FEATURES}
FEATURE_FIELDS = {f: FIELDS[f.split('_', 1)[0]] for f in FEATURES}<|MERGE_RESOLUTION|>--- conflicted
+++ resolved
@@ -136,7 +136,7 @@
 cdef class Morphology:
     '''Store the possible morphological analyses for a language, and index them
     by hash.
-    
+
     To save space on each token, tokens only know the hash of their morphological
     analysis, so queries of morphological attributes are delegated
     to this class.
@@ -200,7 +200,7 @@
             return []
         else:
             return tag_to_json(tag)
-    
+
     cpdef update(self, hash_t morph, features):
         """Update a morphological analysis with new feature values."""
         tag = (<MorphAnalysisC*>self.tags.get(morph))[0]
@@ -248,7 +248,7 @@
                  if feat in self._feat_map.id2feat})
         attrs = intify_attrs(attrs, self.strings, _do_deprecated=True)
         self.exc[(tag_str, self.strings.add(orth_str))] = attrs
- 
+
     cdef hash_t insert(self, MorphAnalysisC tag) except 0:
         cdef hash_t key = hash_tag(tag)
         if self.tags.get(key) == NULL:
@@ -256,7 +256,7 @@
             tag_ptr[0] = tag
             self.tags.set(key, <void*>tag_ptr)
         return key
-    
+
     cdef int assign_untagged(self, TokenC* token) except -1:
         """Set morphological attributes on a token without a POS tag. Uses
         the lemmatizer's lookup() method, which looks up the string in the
@@ -286,32 +286,10 @@
         # Related to Issue #220
         if Lexeme.c_check_flag(token.lex, IS_SPACE):
             tag_id = self.reverse_index[self.strings.add('_SP')]
-<<<<<<< HEAD
         tag_str = self.tag_names[tag_id]
         features = dict(self.tag_map.get(tag_str, {}))
         if features:
             pos = self.strings.as_int(features.pop(POS))
-=======
-        rich_tag = self.rich_tags[tag_id]
-        analysis = <MorphAnalysisC*>self._cache.get(tag_id, token.lex.orth)
-        if analysis is NULL:
-            analysis = <MorphAnalysisC*>self.mem.alloc(1, sizeof(MorphAnalysisC))
-            tag_str = self.strings[self.rich_tags[tag_id].name]
-            analysis.tag = rich_tag
-            analysis.lemma = self.lemmatize(analysis.tag.pos, token.lex.orth,
-                                            self.tag_map.get(tag_str, {}))
-            self._cache.set(tag_id, token.lex.orth, analysis)
-        if token.lemma == 0:
-            token.lemma = analysis.lemma
-        token.pos = analysis.tag.pos
-        token.tag = analysis.tag.name
-        token.morph = analysis.tag.morph
-
-    cdef int assign_feature(self, uint64_t* flags, univ_morph_t flag_id, bint value) except -1:
-        cdef flags_t one = 1
-        if value:
-            flags[0] |= one << flag_id
->>>>>>> 146dc276
         else:
             pos = 0
         cdef attr_t lemma = <attr_t>self._cache.get(tag_id, token.lex.orth)
@@ -653,7 +631,7 @@
         return 1
     else:
         return 0
- 
+
 cdef int set_feature(MorphAnalysisC* tag,
         univ_field_t field, attr_t feature, int value) except -1:
     if value == True:
