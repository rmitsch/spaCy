--- conflicted
+++ resolved
@@ -526,7 +526,7 @@
             oracle_actions = self.moves.get_oracle_sequence(doc, gold)
             n_moves.append(len(oracle_actions))
         return good_states, good_golds, max(n_moves, default=0) * 2
- 
+
     def _init_gold_batch(self, whole_examples, min_length=5, max_length=500):
         """Make a square batch, of length equal to the shortest doc. A long
         doc will get multiple states. Let's say we have a doc of length 2*N,
@@ -618,31 +618,6 @@
                 if label not in actions[action]:
                     actions[action][label] = freq
         self.moves.initialize_actions(actions)
-<<<<<<< HEAD
-        if self.model is True:
-            cfg.setdefault('min_action_freq', 30)
-            cfg.setdefault('token_vector_width', 96)
-            self.model, cfg = self.Model(self.moves.n_moves, **cfg)
-            if sgd is None:
-                sgd = self.create_optimizer()
-            docs = []
-            golds = []
-            for raw_text, annots_brackets in get_gold_tuples():
-                for annots, brackets in annots_brackets:
-                    ids, words, tags, heads, deps, ents = annots
-                    docs.append(Doc(self.vocab, words=words))
-                    golds.append(GoldParse(docs[-1], words=words, tags=tags,
-                                           heads=heads, deps=deps, entities=ents))
-            self.model.begin_training(docs, golds)
-            if pipeline is not None:
-                self.init_multitask_objectives(get_gold_tuples, pipeline, sgd=sgd, **cfg)
-            link_vectors_to_models(self.vocab)
-            self.cfg.update(cfg)
-        else:
-            if sgd is None:
-                sgd = self.create_optimizer()
-            self.model.begin_training([])
-=======
         # make sure we resize so we have an appropriate upper layer
         self._resize()
         if sgd is None:
@@ -658,7 +633,6 @@
         if pipeline is not None:
             self.init_multitask_objectives(get_examples, pipeline, sgd=sgd, **self.cfg)
         link_vectors_to_models(self.vocab)
->>>>>>> e6c4c1a5
         return sgd
 
     def _get_doc(self, example):
