--- conflicted
+++ resolved
@@ -1,12 +1,5 @@
-<<<<<<< HEAD
-# encoding: utf8
-from __future__ import unicode_literals
-
-from ...symbols import POS, PUNCT, INTJ, X, ADJ, AUX, ADP, PART, CCONJ, SCONJ, NOUN
-=======
-from ...symbols import POS, PUNCT, INTJ, X, ADJ, AUX, ADP, PART, SCONJ, NOUN
->>>>>>> dbe9c29f
-from ...symbols import SYM, PRON, VERB, ADV, PROPN, NUM, DET, SPACE
+from ...symbols import POS, PUNCT, INTJ, ADJ, AUX, ADP, PART, SCONJ, NOUN
+from ...symbols import SYM, PRON, VERB, ADV, PROPN, NUM, DET, SPACE, CCONJ
 
 
 TAG_MAP = {
@@ -15,94 +8,61 @@
     # Universal Dependencies Mapping: (Some of the entries in this mapping are updated to v2.6 in the list below)
     # http://universaldependencies.org/ja/overview/morphology.html
     # http://universaldependencies.org/ja/pos/all.html
-    "記号-一般": {
-        POS: NOUN
-    },  # this includes characters used to represent sounds like ドレミ
+    "記号-一般": {POS: NOUN},  # this includes characters used to represent sounds like ドレミ
     "記号-文字": {
         POS: NOUN
     },  # this is for Greek and Latin characters having some meanings, or used as symbols, as in math
     "感動詞-フィラー": {POS: INTJ},
     "感動詞-一般": {POS: INTJ},
-
     "空白": {POS: SPACE},
-
     "形状詞-一般": {POS: ADJ},
     "形状詞-タリ": {POS: ADJ},
     "形状詞-助動詞語幹": {POS: AUX},
-
     "形容詞-一般": {POS: ADJ},
-
     "形容詞-非自立可能": {POS: ADJ},  # XXX ADJ if alone, AUX otherwise
-
     "助詞-格助詞": {POS: ADP},
-
     "助詞-係助詞": {POS: ADP},
-
     "助詞-終助詞": {POS: PART},
     "助詞-準体助詞": {POS: SCONJ},  # の as in 走るのが速い
     "助詞-接続助詞": {POS: SCONJ},  # verb ending て0
-
     "助詞-副助詞": {POS: ADP},  # ばかり, つつ after a verb
-
     "助動詞": {POS: AUX},
-
     "接続詞": {POS: CCONJ},  # XXX: might need refinement
     "接頭辞": {POS: NOUN},
     "接尾辞-形状詞的": {POS: PART},  # がち, チック
-
     "接尾辞-形容詞的": {POS: AUX},  # -らしい
-
     "接尾辞-動詞的": {POS: PART},  # -じみ
     "接尾辞-名詞的-サ変可能": {POS: NOUN},  # XXX see 名詞,普通名詞,サ変可能,*
     "接尾辞-名詞的-一般": {POS: NOUN},
     "接尾辞-名詞的-助数詞": {POS: NOUN},
     "接尾辞-名詞的-副詞可能": {POS: NOUN},  # -後, -過ぎ
-
     "代名詞": {POS: PRON},
-
     "動詞-一般": {POS: VERB},
-
     "動詞-非自立可能": {POS: AUX},  # XXX VERB if alone, AUX otherwise
-
     "副詞": {POS: ADV},
-
     "補助記号-ＡＡ-一般": {POS: SYM},  # text art
     "補助記号-ＡＡ-顔文字": {POS: PUNCT},  # kaomoji
-
     "補助記号-一般": {POS: SYM},
-
     "補助記号-括弧開": {POS: PUNCT},  # open bracket
     "補助記号-括弧閉": {POS: PUNCT},  # close bracket
     "補助記号-句点": {POS: PUNCT},  # period or other EOS marker
     "補助記号-読点": {POS: PUNCT},  # comma
-
     "名詞-固有名詞-一般": {POS: PROPN},  # general proper noun
     "名詞-固有名詞-人名-一般": {POS: PROPN},  # person's name
     "名詞-固有名詞-人名-姓": {POS: PROPN},  # surname
     "名詞-固有名詞-人名-名": {POS: PROPN},  # first name
     "名詞-固有名詞-地名-一般": {POS: PROPN},  # place name
     "名詞-固有名詞-地名-国": {POS: PROPN},  # country name
-
     "名詞-助動詞語幹": {POS: AUX},
     "名詞-数詞": {POS: NUM},  # includes Chinese numerals
-
     "名詞-普通名詞-サ変可能": {POS: NOUN},  # XXX: sometimes VERB in UDv2; suru-verb noun
-
     "名詞-普通名詞-サ変形状詞可能": {POS: NOUN},
-
     "名詞-普通名詞-一般": {POS: NOUN},
-
     "名詞-普通名詞-形状詞可能": {POS: NOUN},  # XXX: sometimes ADJ in UDv2
-
     "名詞-普通名詞-助数詞可能": {POS: NOUN},  # counter / unit
-
     "名詞-普通名詞-副詞可能": {POS: NOUN},
-
     "連体詞": {POS: DET},  # XXX this has exceptions based on literal token
-
     # GSD tags. These aren't in Unidic, but we need them for the GSD data.
     "外国語": {POS: PROPN},  # Foreign words
-
     "絵文字・記号等": {POS: SYM},  # emoji / kaomoji ^^;
-
 }