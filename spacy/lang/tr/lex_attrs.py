--- conflicted
+++ resolved
@@ -4,8 +4,8 @@
 from ...attrs import LIKE_NUM
 
 
-<<<<<<< HEAD
 # Thirteen, fifteen etc. are written separate: on üç
+
 _num_words = [
     "bir",
     "iki",
@@ -29,17 +29,10 @@
     "bin",
     "milyon",
     "milyar",
+    "trilyon",
     "katrilyon",
     "kentilyon",
 ]
-=======
-#Thirteen, fifteen etc. are written separate: on üç
-
-_num_words = ['bir', 'iki', 'üç', 'dört', 'beş', 'altı', 'yedi', 'sekiz',
-              'dokuz', 'on', 'yirmi', 'otuz', 'kırk', 'elli', 'altmış',
-              'yetmiş', 'seksen', 'doksan', 'yüz', 'bin', 'milyon',
-              'milyar', 'trilyon', 'katrilyon', 'kentilyon']
->>>>>>> 04aa041c
 
 
 def like_num(text):
