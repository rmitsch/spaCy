--- conflicted
+++ resolved
@@ -19,9 +19,6 @@
     "தன்னாட்சி கார்கள் காப்பீட்டு பொறுப்பை உற்பத்தியாளரிடம் மாற்றுகின்றன",
     "நடைபாதை விநியோக ரோபோக்களை தடை செய்வதை சான் பிரான்சிஸ்கோ கருதுகிறது",
     "லண்டன் ஐக்கிய இராச்சியத்தில் ஒரு பெரிய நகரம்.",
-<<<<<<< HEAD
     "என்ன வேலை செய்கிறீர்கள்?",
-    "எந்த கல்லூரியில் படிக்கிறாய்?"
-=======
->>>>>>> abeafcbc
+    "எந்த கல்லூரியில் படிக்கிறாய்?",
 ]