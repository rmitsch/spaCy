<<<<<<< HEAD
from typing import List, Dict, Callable, Tuple, Optional, Iterable, Any, cast
from typing import Union, Protocol, runtime_checkable
from thinc.api import Config, Model, get_current_ops, set_dropout_rate, Ops
from thinc.api import Optimizer
from thinc.types import Ragged, Ints2d, Floats2d
=======
from dataclasses import dataclass
from functools import partial
from typing import Any, Callable, Dict, Iterable, List, Optional, Tuple, Union, cast
>>>>>>> daa6e033

import numpy
from thinc.api import Config, Model, Ops, Optimizer, get_current_ops, set_dropout_rate
from thinc.types import Floats2d, Ints1d, Ints2d, Ragged

<<<<<<< HEAD
from ..scorer import Scorer
=======
from ..compat import Protocol, runtime_checkable
from ..errors import Errors
>>>>>>> daa6e033
from ..language import Language
from ..scorer import Scorer
from ..tokens import Doc, Span, SpanGroup
from ..training import Example, validate_examples
from ..util import registry
from ..vocab import Vocab
from .trainable_pipe import TrainablePipe

ActivationsT = Dict[str, Union[Floats2d, Ragged]]


spancat_default_config = """
[model]
@architectures = "spacy.SpanCategorizer.v1"
scorer = {"@layers": "spacy.LinearLogistic.v1"}

[model.reducer]
@layers = spacy.mean_max_reducer.v1
hidden_size = 128

[model.tok2vec]
@architectures = "spacy.Tok2Vec.v2"

[model.tok2vec.embed]
@architectures = "spacy.MultiHashEmbed.v2"
width = 96
rows = [5000, 1000, 2500, 1000]
attrs = ["NORM", "PREFIX", "SUFFIX", "SHAPE"]
include_static_vectors = false

[model.tok2vec.encode]
@architectures = "spacy.MaxoutWindowEncoder.v2"
width = ${model.tok2vec.embed.width}
window_size = 1
maxout_pieces = 3
depth = 4
"""

spancat_singlelabel_default_config = """
[model]
@architectures = "spacy.SpanCategorizer.v1"
scorer = {"@layers": "Softmax.v2"}

[model.reducer]
@layers = spacy.mean_max_reducer.v1
hidden_size = 128

[model.tok2vec]
@architectures = "spacy.Tok2Vec.v2"
[model.tok2vec.embed]
@architectures = "spacy.MultiHashEmbed.v1"
width = 96
rows = [5000, 1000, 2500, 1000]
attrs = ["NORM", "PREFIX", "SUFFIX", "SHAPE"]
include_static_vectors = false

[model.tok2vec.encode]
@architectures = "spacy.MaxoutWindowEncoder.v2"
width = ${model.tok2vec.embed.width}
window_size = 1
maxout_pieces = 3
depth = 4
"""

DEFAULT_SPANS_KEY = "sc"
DEFAULT_SPANCAT_MODEL = Config().from_str(spancat_default_config)["model"]
DEFAULT_SPANCAT_SINGLELABEL_MODEL = Config().from_str(
    spancat_singlelabel_default_config
)["model"]


@runtime_checkable
class Suggester(Protocol):
    def __call__(self, docs: Iterable[Doc], *, ops: Optional[Ops] = None) -> Ragged:
        ...


def ngram_suggester(
    docs: Iterable[Doc], sizes: List[int], *, ops: Optional[Ops] = None
) -> Ragged:
    if ops is None:
        ops = get_current_ops()
    spans = []
    lengths = []
    for doc in docs:
        starts = ops.xp.arange(len(doc), dtype="i")
        starts = starts.reshape((-1, 1))
        length = 0
        for size in sizes:
            if size <= len(doc):
                starts_size = starts[: len(doc) - (size - 1)]
                spans.append(ops.xp.hstack((starts_size, starts_size + size)))
                length += spans[-1].shape[0]
            if spans:
                assert spans[-1].ndim == 2, spans[-1].shape
        lengths.append(length)
    lengths_array = ops.asarray1i(lengths)
    if len(spans) > 0:
        output = Ragged(ops.xp.vstack(spans), lengths_array)
    else:
        output = Ragged(ops.xp.zeros((0, 0), dtype="i"), lengths_array)

    assert output.dataXd.ndim == 2
    return output


def preset_spans_suggester(
    docs: Iterable[Doc], spans_key: str, *, ops: Optional[Ops] = None
) -> Ragged:
    if ops is None:
        ops = get_current_ops()
    spans = []
    lengths = []
    for doc in docs:
        length = 0
        if doc.spans[spans_key]:
            for span in doc.spans[spans_key]:
                spans.append([span.start, span.end])
                length += 1

        lengths.append(length)
    lengths_array = cast(Ints1d, ops.asarray(lengths, dtype="i"))
    if len(spans) > 0:
        output = Ragged(ops.asarray(spans, dtype="i"), lengths_array)
    else:
        output = Ragged(ops.xp.zeros((0, 0), dtype="i"), lengths_array)
    return output


@registry.misc("spacy.ngram_suggester.v1")
def build_ngram_suggester(sizes: List[int]) -> Suggester:
    """Suggest all spans of the given lengths. Spans are returned as a ragged
    array of integers. The array has two columns, indicating the start and end
    position."""

    return partial(ngram_suggester, sizes=sizes)


@registry.misc("spacy.ngram_range_suggester.v1")
def build_ngram_range_suggester(min_size: int, max_size: int) -> Suggester:
    """Suggest all spans of the given lengths between a given min and max value - both inclusive.
    Spans are returned as a ragged array of integers. The array has two columns,
    indicating the start and end position."""
    sizes = list(range(min_size, max_size + 1))
    return build_ngram_suggester(sizes)


@registry.misc("spacy.preset_spans_suggester.v1")
def build_preset_spans_suggester(spans_key: str) -> Suggester:
    """Suggest all spans that are already stored in doc.spans[spans_key].
    This is useful when an upstream component is used to set the spans
    on the Doc such as a SpanRuler or SpanFinder."""
    return partial(preset_spans_suggester, spans_key=spans_key)


@Language.factory(
    "spancat",
    assigns=["doc.spans"],
    default_config={
        "threshold": 0.5,
        "spans_key": DEFAULT_SPANS_KEY,
        "max_positive": None,
        "model": DEFAULT_SPANCAT_MODEL,
        "suggester": {"@misc": "spacy.ngram_suggester.v1", "sizes": [1, 2, 3]},
        "scorer": {"@scorers": "spacy.spancat_scorer.v1"},
        "save_activations": False,
    },
    default_score_weights={"spans_sc_f": 1.0, "spans_sc_p": 0.0, "spans_sc_r": 0.0},
)
def make_spancat(
    nlp: Language,
    name: str,
    suggester: Suggester,
    model: Model[Tuple[List[Doc], Ragged], Floats2d],
    spans_key: str,
    scorer: Optional[Callable],
    threshold: float,
    max_positive: Optional[int],
    save_activations: bool,
) -> "SpanCategorizer":
    """Create a SpanCategorizer component and configure it for multi-label
    classification to be able to assign multiple labels for each span.
    The span categorizer consists of two
    parts: a suggester function that proposes candidate spans, and a labeller
    model that predicts one or more labels for each span.

    name (str): The component instance name, used to add entries to the
        losses during training.
    suggester (Callable[[Iterable[Doc], Optional[Ops]], Ragged]): A function that suggests spans.
        Spans are returned as a ragged array with two integer columns, for the
        start and end positions.
    model (Model[Tuple[List[Doc], Ragged], Floats2d]): A model instance that
        is given a list of documents and (start, end) indices representing
        candidate span offsets. The model predicts a probability for each category
        for each span.
    spans_key (str): Key of the doc.spans dict to save the spans under. During
        initialization and training, the component will look for spans on the
        reference document under the same key.
    scorer (Optional[Callable]): The scoring method. Defaults to
        Scorer.score_spans for the Doc.spans[spans_key] with overlapping
        spans allowed.
    threshold (float): Minimum probability to consider a prediction positive.
        Spans with a positive prediction will be saved on the Doc. Defaults to
        0.5.
    max_positive (Optional[int]): Maximum number of labels to consider positive
        per span. Defaults to None, indicating no limit.
        save_activations (bool): save model activations in Doc when annotating.
    """
    return SpanCategorizer(
        nlp.vocab,
        model=model,
        suggester=suggester,
        name=name,
        spans_key=spans_key,
        negative_weight=None,
        allow_overlap=True,
        max_positive=max_positive,
        threshold=threshold,
        scorer=scorer,
        add_negative_label=False,
    )


@Language.factory(
    "spancat_singlelabel",
    assigns=["doc.spans"],
    default_config={
        "spans_key": DEFAULT_SPANS_KEY,
        "model": DEFAULT_SPANCAT_SINGLELABEL_MODEL,
        "negative_weight": 1.0,
        "suggester": {"@misc": "spacy.ngram_suggester.v1", "sizes": [1, 2, 3]},
        "scorer": {"@scorers": "spacy.spancat_scorer.v1"},
        "allow_overlap": True,
    },
    default_score_weights={"spans_sc_f": 1.0, "spans_sc_p": 0.0, "spans_sc_r": 0.0},
)
def make_spancat_singlelabel(
    nlp: Language,
    name: str,
    suggester: Suggester,
    model: Model[Tuple[List[Doc], Ragged], Floats2d],
    spans_key: str,
    negative_weight: float,
    allow_overlap: bool,
    scorer: Optional[Callable],
) -> "SpanCategorizer":
    """Create a SpanCategorizer component and configure it for multi-class
    classification. With this configuration each span can get at most one
    label. The span categorizer consists of two
    parts: a suggester function that proposes candidate spans, and a labeller
    model that predicts one or more labels for each span.

    name (str): The component instance name, used to add entries to the
        losses during training.
    suggester (Callable[[Iterable[Doc], Optional[Ops]], Ragged]): A function that suggests spans.
        Spans are returned as a ragged array with two integer columns, for the
        start and end positions.
    model (Model[Tuple[List[Doc], Ragged], Floats2d]): A model instance that
        is given a list of documents and (start, end) indices representing
        candidate span offsets. The model predicts a probability for each category
        for each span.
    spans_key (str): Key of the doc.spans dict to save the spans under. During
        initialization and training, the component will look for spans on the
        reference document under the same key.
    scorer (Optional[Callable]): The scoring method. Defaults to
        Scorer.score_spans for the Doc.spans[spans_key] with overlapping
        spans allowed.
    negative_weight (float): Multiplier for the loss terms.
        Can be used to downweight the negative samples if there are too many.
    allow_overlap (bool): If True the data is assumed to contain overlapping spans.
        Otherwise it produces non-overlapping spans greedily prioritizing
        higher assigned label scores.
    """
    return SpanCategorizer(
        nlp.vocab,
        model=model,
        suggester=suggester,
        name=name,
        spans_key=spans_key,
        negative_weight=negative_weight,
        allow_overlap=allow_overlap,
        max_positive=1,
        add_negative_label=True,
        threshold=None,
        scorer=scorer,
        save_activations=save_activations,
    )


def spancat_score(examples: Iterable[Example], **kwargs) -> Dict[str, Any]:
    kwargs = dict(kwargs)
    attr_prefix = "spans_"
    key = kwargs["spans_key"]
    kwargs.setdefault("attr", f"{attr_prefix}{key}")
    kwargs.setdefault("allow_overlap", True)
    kwargs.setdefault(
        "getter", lambda doc, key: doc.spans.get(key[len(attr_prefix) :], [])
    )
    kwargs.setdefault("has_annotation", lambda doc: key in doc.spans)
    return Scorer.score_spans(examples, **kwargs)


@registry.scorers("spacy.spancat_scorer.v1")
def make_spancat_scorer():
    return spancat_score


@dataclass
class _Intervals:
    """
    Helper class to avoid storing overlapping spans.
    """

    def __init__(self):
        self.ranges = set()

    def add(self, i, j):
        for e in range(i, j):
            self.ranges.add(e)

    def __contains__(self, rang):
        i, j = rang
        for e in range(i, j):
            if e in self.ranges:
                return True
        return False


class SpanCategorizer(TrainablePipe):
    """Pipeline component to label spans of text.

    DOCS: https://spacy.io/api/spancategorizer
    """

    def __init__(
        self,
        vocab: Vocab,
        model: Model[Tuple[List[Doc], Ragged], Floats2d],
        suggester: Suggester,
        name: str = "spancat",
        *,
        add_negative_label: bool = False,
        spans_key: str = "spans",
        negative_weight: Optional[float] = 1.0,
        allow_overlap: Optional[bool] = True,
        max_positive: Optional[int] = None,
        threshold: Optional[float] = 0.5,
        scorer: Optional[Callable] = spancat_score,
        save_activations: bool = False,
    ) -> None:
        """Initialize the multi-label or multi-class span categorizer.

        vocab (Vocab): The shared vocabulary.
        model (thinc.api.Model): The Thinc Model powering the pipeline component.
            For multi-class classification (single label per span) we recommend
            using a Softmax classifier as a the final layer, while for multi-label
            classification (multiple possible labels per span) we recommend Logistic.
        suggester (Callable[[Iterable[Doc], Optional[Ops]], Ragged]): A function that suggests spans.
            Spans are returned as a ragged array with two integer columns, for the
            start and end positions.
        name (str): The component instance name, used to add entries to the
            losses during training.
        spans_key (str): Key of the Doc.spans dict to save the spans under.
            During initialization and training, the component will look for
            spans on the reference document under the same key. Defaults to
            `"spans"`.
        add_negative_label (bool): Learn to predict a special 'negative_label'
            when a Span is not annotated.
        threshold (Optional[float]): Minimum probability to consider a prediction
            positive. Defaults to 0.5. Spans with a positive prediction will be saved
            on the Doc.
        max_positive (Optional[int]): Maximum number of labels to consider
            positive per span. Defaults to None, indicating no limit.
        negative_weight (float): Multiplier for the loss terms.
            Can be used to downweight the negative samples if there are too many
            when add_negative_label is True. Otherwise its unused.
        allow_overlap (bool): If True the data is assumed to contain overlapping spans.
            Otherwise it produces non-overlapping spans greedily prioritizing
            higher assigned label scores. Only used when max_positive is 1.
        scorer (Optional[Callable]): The scoring method. Defaults to
            Scorer.score_spans for the Doc.spans[spans_key] with overlapping
            spans allowed.

        DOCS: https://spacy.io/api/spancategorizer#init
        """
        self.cfg = {
            "labels": [],
            "spans_key": spans_key,
            "threshold": threshold,
            "max_positive": max_positive,
            "negative_weight": negative_weight,
            "allow_overlap": allow_overlap,
        }
        self.vocab = vocab
        self.suggester = suggester
        self.model = model
        self.name = name
        self.scorer = scorer
<<<<<<< HEAD
        self.save_activations = save_activations
=======
        self.add_negative_label = add_negative_label
        if not allow_overlap and max_positive is not None and max_positive > 1:
            raise ValueError(Errors.E1051.format(max_positive=max_positive))
>>>>>>> daa6e033

    @property
    def key(self) -> str:
        """Key of the doc.spans dict to save the spans under. During
        initialization and training, the component will look for spans on the
        reference document under the same key.
        """
        return str(self.cfg["spans_key"])

    def _allow_extra_label(self) -> None:
        """Raise an error if the component can not add any more labels."""
        nO = None
        if self.model.has_dim("nO"):
            nO = self.model.get_dim("nO")
        elif self.model.has_ref("output_layer") and self.model.get_ref(
            "output_layer"
        ).has_dim("nO"):
            nO = self.model.get_ref("output_layer").get_dim("nO")
        if nO is not None and nO == self._n_labels:
            if not self.is_resizable:
                raise ValueError(
                    Errors.E922.format(name=self.name, nO=self.model.get_dim("nO"))
                )

    def add_label(self, label: str) -> int:
        """Add a new label to the pipe.

        label (str): The label to add.
        RETURNS (int): 0 if label is already present, otherwise 1.

        DOCS: https://spacy.io/api/spancategorizer#add_label
        """
        if not isinstance(label, str):
            raise ValueError(Errors.E187)
        if label in self.labels:
            return 0
        self._allow_extra_label()
        self.cfg["labels"].append(label)  # type: ignore
        self.vocab.strings.add(label)
        return 1

    @property
    def labels(self) -> Tuple[str]:
        """RETURNS (Tuple[str]): The labels currently added to the component.

        DOCS: https://spacy.io/api/spancategorizer#labels
        """
        return tuple(self.cfg["labels"])  # type: ignore

    @property
    def label_data(self) -> List[str]:
        """RETURNS (List[str]): Information about the component's labels.

        DOCS: https://spacy.io/api/spancategorizer#label_data
        """
        return list(self.labels)

<<<<<<< HEAD
    def predict(self, docs: Iterable[Doc]) -> ActivationsT:
=======
    @property
    def _label_map(self) -> Dict[str, int]:
        """RETURNS (Dict[str, int]): The label map."""
        return {label: i for i, label in enumerate(self.labels)}

    @property
    def _n_labels(self) -> int:
        """RETURNS (int): Number of labels."""
        if self.add_negative_label:
            return len(self.labels) + 1
        else:
            return len(self.labels)

    @property
    def _negative_label_i(self) -> Union[int, None]:
        """RETURNS (Union[int, None]): Index of the negative label."""
        if self.add_negative_label:
            return len(self.label_data)
        else:
            return None

    def predict(self, docs: Iterable[Doc]):
>>>>>>> daa6e033
        """Apply the pipeline's model to a batch of docs, without modifying them.

        docs (Iterable[Doc]): The documents to predict.
        RETURNS: The models prediction for each document.

        DOCS: https://spacy.io/api/spancategorizer#predict
        """
        indices = self.suggester(docs, ops=self.model.ops)
        if indices.lengths.sum() == 0:
            scores = self.model.ops.alloc2f(0, 0)
        else:
            scores = self.model.predict((docs, indices))  # type: ignore
        return {"indices": indices, "scores": scores}

    def set_candidates(
        self, docs: Iterable[Doc], *, candidates_key: str = "candidates"
    ) -> None:
        """Use the spancat suggester to add a list of span candidates to a list of docs.
        This method is intended to be used for debugging purposes.

        docs (Iterable[Doc]): The documents to modify.
        candidates_key (str): Key of the Doc.spans dict to save the candidate spans under.

        DOCS: https://spacy.io/api/spancategorizer#set_candidates
        """
        suggester_output = self.suggester(docs, ops=self.model.ops)

        for candidates, doc in zip(suggester_output, docs):  # type: ignore
            doc.spans[candidates_key] = []
            for index in candidates.dataXd:
                doc.spans[candidates_key].append(doc[index[0] : index[1]])

    def set_annotations(self, docs: Iterable[Doc], activations: ActivationsT) -> None:
        """Modify a batch of Doc objects, using pre-computed scores.

        docs (Iterable[Doc]): The documents to modify.
        activations: ActivationsT: The activations, produced by SpanCategorizer.predict.

        DOCS: https://spacy.io/api/spancategorizer#set_annotations
        """
<<<<<<< HEAD
        labels = self.labels

        indices = activations["indices"]
        assert isinstance(indices, Ragged)
        scores = cast(Floats2d, activations["scores"])

        offset = 0
        for i, doc in enumerate(docs):
            indices_i = indices[i].dataXd
            if self.save_activations:
                doc.activations[self.name] = {}
                doc.activations[self.name]["indices"] = indices_i
                doc.activations[self.name]["scores"] = scores[
                    offset : offset + indices.lengths[i]
                ]
            doc.spans[self.key] = self._make_span_group(
                doc, indices_i, scores[offset : offset + indices.lengths[i]], labels  # type: ignore[arg-type]
            )
=======
        indices, scores = indices_scores
        offset = 0
        for i, doc in enumerate(docs):
            indices_i = indices[i].dataXd
            allow_overlap = cast(bool, self.cfg["allow_overlap"])
            if self.cfg["max_positive"] == 1:
                doc.spans[self.key] = self._make_span_group_singlelabel(
                    doc,
                    indices_i,
                    scores[offset : offset + indices.lengths[i]],
                    allow_overlap,
                )
            else:
                doc.spans[self.key] = self._make_span_group_multilabel(
                    doc,
                    indices_i,
                    scores[offset : offset + indices.lengths[i]],
                )
>>>>>>> daa6e033
            offset += indices.lengths[i]

    def update(
        self,
        examples: Iterable[Example],
        *,
        drop: float = 0.0,
        sgd: Optional[Optimizer] = None,
        losses: Optional[Dict[str, float]] = None,
    ) -> Dict[str, float]:
        """Learn from a batch of documents and gold-standard information,
        updating the pipe's model. Delegates to predict and get_loss.

        examples (Iterable[Example]): A batch of Example objects.
        drop (float): The dropout rate.
        sgd (thinc.api.Optimizer): The optimizer.
        losses (Dict[str, float]): Optional record of the loss during training.
            Updated using the component name as the key.
        RETURNS (Dict[str, float]): The updated losses dictionary.

        DOCS: https://spacy.io/api/spancategorizer#update
        """
        if losses is None:
            losses = {}
        losses.setdefault(self.name, 0.0)
        validate_examples(examples, "SpanCategorizer.update")
        self._validate_categories(examples)
        if not any(len(eg.predicted) if eg.predicted else 0 for eg in examples):
            # Handle cases where there are no tokens in any docs.
            return losses
        docs = [eg.predicted for eg in examples]
        spans = self.suggester(docs, ops=self.model.ops)
        if spans.lengths.sum() == 0:
            return losses
        set_dropout_rate(self.model, drop)
        scores, backprop_scores = self.model.begin_update((docs, spans))
        loss, d_scores = self.get_loss(examples, (spans, scores))
        backprop_scores(d_scores)  # type: ignore
        if sgd is not None:
            self.finish_update(sgd)
        losses[self.name] += loss
        return losses

    def get_loss(
        self, examples: Iterable[Example], spans_scores: Tuple[Ragged, Floats2d]
    ) -> Tuple[float, float]:
        """Find the loss and gradient of loss for the batch of documents and
        their predicted scores.

        examples (Iterable[Examples]): The batch of examples.
        spans_scores: Scores representing the model's predictions.
        RETURNS (Tuple[float, float]): The loss and the gradient.

        DOCS: https://spacy.io/api/spancategorizer#get_loss
        """
        spans, scores = spans_scores
        spans = Ragged(
            self.model.ops.to_numpy(spans.data), self.model.ops.to_numpy(spans.lengths)
        )
        target = numpy.zeros(scores.shape, dtype=scores.dtype)
        if self.add_negative_label:
            negative_spans = numpy.ones((scores.shape[0]))
        offset = 0
        label_map = self._label_map
        for i, eg in enumerate(examples):
            # Map (start, end) offset of spans to the row in the d_scores array,
            # so that we can adjust the gradient for predictions that were
            # in the gold standard.
            spans_index = {}
            spans_i = spans[i].dataXd
            for j in range(spans.lengths[i]):
                start = int(spans_i[j, 0])  # type: ignore
                end = int(spans_i[j, 1])  # type: ignore
                spans_index[(start, end)] = offset + j
            for gold_span in self._get_aligned_spans(eg):
                key = (gold_span.start, gold_span.end)
                if key in spans_index:
                    row = spans_index[key]
                    k = label_map[gold_span.label_]
                    target[row, k] = 1.0
                    if self.add_negative_label:
                        # delete negative label target.
                        negative_spans[row] = 0.0
            # The target is a flat array for all docs. Track the position
            # we're at within the flat array.
            offset += spans.lengths[i]
        target = self.model.ops.asarray(target, dtype="f")  # type: ignore
        if self.add_negative_label:
            negative_samples = numpy.nonzero(negative_spans)[0]
            target[negative_samples, self._negative_label_i] = 1.0  # type: ignore
        # The target will have the values 0 (for untrue predictions) or 1
        # (for true predictions).
        # The scores should be in the range [0, 1].
        # If the prediction is 0.9 and it's true, the gradient
        # will be -0.1 (0.9 - 1.0).
        # If the prediction is 0.9 and it's false, the gradient will be
        # 0.9 (0.9 - 0.0)
        d_scores = scores - target
        if self.add_negative_label:
            neg_weight = cast(float, self.cfg["negative_weight"])
            if neg_weight != 1.0:
                d_scores[negative_samples] *= neg_weight
        loss = float((d_scores**2).sum())
        return loss, d_scores

    def initialize(
        self,
        get_examples: Callable[[], Iterable[Example]],
        *,
        nlp: Optional[Language] = None,
        labels: Optional[List[str]] = None,
    ) -> None:
        """Initialize the pipe for training, using a representative set
        of data examples.

        get_examples (Callable[[], Iterable[Example]]): Function that
            returns a representative sample of gold-standard Example objects.
        nlp (Optional[Language]): The current nlp object the component is part of.
        labels (Optional[List[str]]): The labels to add to the component, typically generated by the
            `init labels` command. If no labels are provided, the get_examples
            callback is used to extract the labels from the data.

        DOCS: https://spacy.io/api/spancategorizer#initialize
        """
        subbatch: List[Example] = []
        if labels is not None:
            for label in labels:
                self.add_label(label)
        for eg in get_examples():
            if labels is None:
                for span in eg.reference.spans.get(self.key, []):
                    self.add_label(span.label_)
            if len(subbatch) < 10:
                subbatch.append(eg)
        self._require_labels()
        if subbatch:
            docs = [eg.x for eg in subbatch]
            spans = build_ngram_suggester(sizes=[1])(docs)
            Y = self.model.ops.alloc2f(spans.dataXd.shape[0], self._n_labels)
            self.model.initialize(X=(docs, spans), Y=Y)
        else:
            self.model.initialize()

    def _validate_categories(self, examples: Iterable[Example]):
        # TODO
        pass

    def _get_aligned_spans(self, eg: Example):
        return eg.get_aligned_spans_y2x(
            eg.reference.spans.get(self.key, []), allow_overlap=True
        )

    def _make_span_group_multilabel(
        self,
        doc: Doc,
        indices: Ints2d,
        scores: Floats2d,
    ) -> SpanGroup:
        """Find the top-k labels for each span (k=max_positive)."""
        spans = SpanGroup(doc, name=self.key)
        if scores.size == 0:
            return spans
        scores = self.model.ops.to_numpy(scores)
        indices = self.model.ops.to_numpy(indices)
        threshold = self.cfg["threshold"]
        max_positive = self.cfg["max_positive"]

        keeps = scores >= threshold
        if max_positive is not None:
            assert isinstance(max_positive, int)
            if self.add_negative_label:
                negative_scores = numpy.copy(scores[:, self._negative_label_i])
                scores[:, self._negative_label_i] = -numpy.inf
                ranked = (scores * -1).argsort()  # type: ignore
                scores[:, self._negative_label_i] = negative_scores
            else:
                ranked = (scores * -1).argsort()  # type: ignore
            span_filter = ranked[:, max_positive:]
            for i, row in enumerate(span_filter):
                keeps[i, row] = False

        attrs_scores = []
        for i in range(indices.shape[0]):
            start = indices[i, 0]
            end = indices[i, 1]
            for j, keep in enumerate(keeps[i]):
                if keep:
                    if j != self._negative_label_i:
                        spans.append(Span(doc, start, end, label=self.labels[j]))
                        attrs_scores.append(scores[i, j])
        spans.attrs["scores"] = numpy.array(attrs_scores)
        return spans

    def _make_span_group_singlelabel(
        self,
        doc: Doc,
        indices: Ints2d,
        scores: Floats2d,
        allow_overlap: bool = True,
    ) -> SpanGroup:
        """Find the argmax label for each span."""
        # Handle cases when there are zero suggestions
        if scores.size == 0:
            return SpanGroup(doc, name=self.key)
        scores = self.model.ops.to_numpy(scores)
        indices = self.model.ops.to_numpy(indices)
        predicted = scores.argmax(axis=1)
        argmax_scores = numpy.take_along_axis(
            scores, numpy.expand_dims(predicted, 1), axis=1
        )
        keeps = numpy.ones(predicted.shape, dtype=bool)
        # Remove samples where the negative label is the argmax.
        if self.add_negative_label:
            keeps = numpy.logical_and(keeps, predicted != self._negative_label_i)
        # Filter samples according to threshold.
        threshold = self.cfg["threshold"]
        if threshold is not None:
            keeps = numpy.logical_and(keeps, (argmax_scores >= threshold).squeeze())
        # Sort spans according to argmax probability
        if not allow_overlap:
            # Get the probabilities
            sort_idx = (argmax_scores.squeeze() * -1).argsort()
            argmax_scores = argmax_scores[sort_idx]
            predicted = predicted[sort_idx]
            indices = indices[sort_idx]
            keeps = keeps[sort_idx]
        seen = _Intervals()
        spans = SpanGroup(doc, name=self.key)
        attrs_scores = []
        for i in range(indices.shape[0]):
            if not keeps[i]:
                continue

            label = predicted[i]
            start = indices[i, 0]
            end = indices[i, 1]

            if not allow_overlap:
                if (start, end) in seen:
                    continue
                else:
                    seen.add(start, end)
            attrs_scores.append(argmax_scores[i])
            spans.append(Span(doc, start, end, label=self.labels[label]))

        spans.attrs["scores"] = numpy.array(attrs_scores)
        return spans<|MERGE_RESOLUTION|>--- conflicted
+++ resolved
@@ -1,25 +1,16 @@
-<<<<<<< HEAD
-from typing import List, Dict, Callable, Tuple, Optional, Iterable, Any, cast
+from typing import Any, Callable, Dict, Iterable, List, Optional, Tuple, Union, cast
 from typing import Union, Protocol, runtime_checkable
+from dataclasses import dataclass
+from functools import partial
 from thinc.api import Config, Model, get_current_ops, set_dropout_rate, Ops
 from thinc.api import Optimizer
 from thinc.types import Ragged, Ints2d, Floats2d
-=======
-from dataclasses import dataclass
-from functools import partial
-from typing import Any, Callable, Dict, Iterable, List, Optional, Tuple, Union, cast
->>>>>>> daa6e033
 
 import numpy
 from thinc.api import Config, Model, Ops, Optimizer, get_current_ops, set_dropout_rate
 from thinc.types import Floats2d, Ints1d, Ints2d, Ragged
 
-<<<<<<< HEAD
-from ..scorer import Scorer
-=======
-from ..compat import Protocol, runtime_checkable
 from ..errors import Errors
->>>>>>> daa6e033
 from ..language import Language
 from ..scorer import Scorer
 from ..tokens import Doc, Span, SpanGroup
@@ -226,7 +217,7 @@
         0.5.
     max_positive (Optional[int]): Maximum number of labels to consider positive
         per span. Defaults to None, indicating no limit.
-        save_activations (bool): save model activations in Doc when annotating.
+    save_activations (bool): save model activations in Doc when annotating.
     """
     return SpanCategorizer(
         nlp.vocab,
@@ -240,6 +231,7 @@
         threshold=threshold,
         scorer=scorer,
         add_negative_label=False,
+        save_activations=save_activations,
     )
 
 
@@ -253,6 +245,7 @@
         "suggester": {"@misc": "spacy.ngram_suggester.v1", "sizes": [1, 2, 3]},
         "scorer": {"@scorers": "spacy.spancat_scorer.v1"},
         "allow_overlap": True,
+        "save_activations": False,
     },
     default_score_weights={"spans_sc_f": 1.0, "spans_sc_p": 0.0, "spans_sc_r": 0.0},
 )
@@ -265,6 +258,7 @@
     negative_weight: float,
     allow_overlap: bool,
     scorer: Optional[Callable],
+    save_activations: bool,
 ) -> "SpanCategorizer":
     """Create a SpanCategorizer component and configure it for multi-class
     classification. With this configuration each span can get at most one
@@ -292,6 +286,7 @@
     allow_overlap (bool): If True the data is assumed to contain overlapping spans.
         Otherwise it produces non-overlapping spans greedily prioritizing
         higher assigned label scores.
+    save_activations (bool): save model activations in Doc when annotating.
     """
     return SpanCategorizer(
         nlp.vocab,
@@ -418,13 +413,10 @@
         self.model = model
         self.name = name
         self.scorer = scorer
-<<<<<<< HEAD
         self.save_activations = save_activations
-=======
         self.add_negative_label = add_negative_label
         if not allow_overlap and max_positive is not None and max_positive > 1:
             raise ValueError(Errors.E1051.format(max_positive=max_positive))
->>>>>>> daa6e033
 
     @property
     def key(self) -> str:
@@ -482,9 +474,6 @@
         """
         return list(self.labels)
 
-<<<<<<< HEAD
-    def predict(self, docs: Iterable[Doc]) -> ActivationsT:
-=======
     @property
     def _label_map(self) -> Dict[str, int]:
         """RETURNS (Dict[str, int]): The label map."""
@@ -506,8 +495,7 @@
         else:
             return None
 
-    def predict(self, docs: Iterable[Doc]):
->>>>>>> daa6e033
+    def predict(self, docs: Iterable[Doc]) -> ActivationsT:
         """Apply the pipeline's model to a batch of docs, without modifying them.
 
         docs (Iterable[Doc]): The documents to predict.
@@ -548,13 +536,8 @@
 
         DOCS: https://spacy.io/api/spancategorizer#set_annotations
         """
-<<<<<<< HEAD
-        labels = self.labels
-
         indices = activations["indices"]
-        assert isinstance(indices, Ragged)
-        scores = cast(Floats2d, activations["scores"])
-
+        scores = activations["scores"]
         offset = 0
         for i, doc in enumerate(docs):
             indices_i = indices[i].dataXd
@@ -564,14 +547,7 @@
                 doc.activations[self.name]["scores"] = scores[
                     offset : offset + indices.lengths[i]
                 ]
-            doc.spans[self.key] = self._make_span_group(
-                doc, indices_i, scores[offset : offset + indices.lengths[i]], labels  # type: ignore[arg-type]
-            )
-=======
-        indices, scores = indices_scores
-        offset = 0
-        for i, doc in enumerate(docs):
-            indices_i = indices[i].dataXd
+
             allow_overlap = cast(bool, self.cfg["allow_overlap"])
             if self.cfg["max_positive"] == 1:
                 doc.spans[self.key] = self._make_span_group_singlelabel(
@@ -586,7 +562,6 @@
                     indices_i,
                     scores[offset : offset + indices.lengths[i]],
                 )
->>>>>>> daa6e033
             offset += indices.lengths[i]
 
     def update(
