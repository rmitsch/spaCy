--- conflicted
+++ resolved
@@ -1,5 +1,6 @@
-<<<<<<< HEAD
+import warnings
 from typing import (
+    cast,
     Optional,
     Iterable,
     Callable,
@@ -10,11 +11,6 @@
     Any,
     Iterator,
 )
-from typing import cast
-=======
-import warnings
-from typing import Optional, Iterable, Callable, Dict, Sequence, Union, List, Any, cast
->>>>>>> b8340738
 from numpy import dtype
 from thinc.types import Floats1d, Floats2d, Ints1d, Ragged
 from pathlib import Path
@@ -25,12 +21,8 @@
 from thinc.api import set_dropout_rate
 
 from ..kb import KnowledgeBase, Candidate
-<<<<<<< HEAD
 from ..ml import empty_kb
 from ..tokens import Doc, SpanGroup
-=======
-from ..tokens import Doc, Span
->>>>>>> b8340738
 from .pipe import deserialize_config
 from .trainable_pipe import TrainablePipe
 from ..language import Language
@@ -241,14 +233,9 @@
         self.threshold = threshold
         self.save_activations = save_activations
 
-<<<<<<< HEAD
-=======
-        if candidates_batch_size < 1:
-            raise ValueError(Errors.E1044)
         if self.incl_prior and not self.kb.supports_prior_probs:
             warnings.warn(Warnings.W401)
 
->>>>>>> b8340738
     def set_kb(self, kb_loader: Callable[[Vocab], KnowledgeBase]):
         """Define the KB of this pipe by providing a function that will
         create it using this object's vocab."""
@@ -542,7 +529,6 @@
                             ents=[candidates[0].entity],
                         )
                     else:
-<<<<<<< HEAD
                         random.shuffle(candidates)
                         # set all prior probabilities to 0 if incl_prior=False
                         scores = prior_probs = xp.asarray(
@@ -562,69 +548,11 @@
                                     Errors.E147.format(
                                         method="predict",
                                         msg="vectors not of equal length",
-=======
-                        candidates = list(batch_candidates[j])
-                        if not candidates:
-                            # no prediction possible for this entity - setting to NIL
-                            final_kb_ids.append(self.NIL)
-                            self._add_activations(
-                                doc_scores=doc_scores,
-                                doc_ents=doc_ents,
-                                scores=[0.0],
-                                ents=[0],
-                            )
-                        elif len(candidates) == 1 and self.threshold is None:
-                            # shortcut for efficiency reasons: take the 1 candidate
-                            final_kb_ids.append(candidates[0].entity_id_)
-                            self._add_activations(
-                                doc_scores=doc_scores,
-                                doc_ents=doc_ents,
-                                scores=[1.0],
-                                ents=[candidates[0].entity_id],
-                            )
-                        else:
-                            random.shuffle(candidates)
-                            # set all prior probabilities to 0 if incl_prior=False
-                            if self.incl_prior and self.kb.supports_prior_probs:
-                                prior_probs = xp.asarray([c.prior_prob for c in candidates])  # type: ignore
-                            else:
-                                prior_probs = xp.asarray([0.0 for _ in candidates])
-                            scores = prior_probs
-                            # add in similarity from the context
-                            if self.incl_context:
-                                entity_encodings = xp.asarray(
-                                    [c.entity_vector for c in candidates]
-                                )
-                                entity_norm = xp.linalg.norm(entity_encodings, axis=1)
-                                if len(entity_encodings) != len(prior_probs):
-                                    raise RuntimeError(
-                                        Errors.E147.format(
-                                            method="predict",
-                                            msg="vectors not of equal length",
-                                        )
->>>>>>> b8340738
                                     )
                                 )
-<<<<<<< HEAD
                             # cosine similarity
                             sims = xp.dot(entity_encodings, sentence_encoding_t) / (
                                 sentence_norm * entity_norm
-=======
-                                if sims.shape != prior_probs.shape:
-                                    raise ValueError(Errors.E161)
-                                scores = prior_probs + sims - (prior_probs * sims)
-                            final_kb_ids.append(
-                                candidates[scores.argmax().item()].entity_id_
-                                if self.threshold is None
-                                or scores.max() >= self.threshold
-                                else EntityLinker.NIL
-                            )
-                            self._add_activations(
-                                doc_scores=doc_scores,
-                                doc_ents=doc_ents,
-                                scores=scores,
-                                ents=[c.entity_id for c in candidates],
->>>>>>> b8340738
                             )
                             if sims.shape != prior_probs.shape:
                                 raise ValueError(Errors.E161)
