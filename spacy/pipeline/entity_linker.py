--- conflicted
+++ resolved
@@ -163,11 +163,7 @@
         self.incl_prior = incl_prior
         self.incl_context = incl_context
         self.get_candidates = get_candidates
-<<<<<<< HEAD
-        self.cfg = {"overwrite": overwrite}
-=======
-        self.cfg: Dict[str, Any] = {}
->>>>>>> fa70837f
+        self.cfg: Dict[str, Any] = {"overwrite": overwrite}
         self.distance = CosineDistance(normalize=False)
         # how many neighbour sentences to take into account
         # create an empty KB by default. If you want to load a predefined one, specify it in 'initialize'.
