--- conflicted
+++ resolved
@@ -79,15 +79,8 @@
     incl_prior: bool,
     incl_context: bool,
     entity_vector_length: int,
-<<<<<<< HEAD
     get_candidates: Callable[[KnowledgeBase, Iterator[SpanGroup]], Iterator[Iterable[Iterable[Candidate]]]],
-=======
-    get_candidates: Callable[[KnowledgeBase, Span], Iterable[Candidate]],
-    get_candidates_batch: Callable[
-        [KnowledgeBase, Iterable[Span]], Iterable[Iterable[Candidate]]
-    ],
     generate_empty_kb: Callable[[Vocab, int], KnowledgeBase],
->>>>>>> 04f41854
     overwrite: bool,
     scorer: Optional[Callable],
     use_gold_ents: bool,
@@ -104,18 +97,10 @@
     incl_prior (bool): Whether or not to include prior probabilities from the KB in the model.
     incl_context (bool): Whether or not to include the local context in the model.
     entity_vector_length (int): Size of encoding vectors in the KB.
-<<<<<<< HEAD
     get_candidates (Callable[[KnowledgeBase, Iterator[SpanGroup]], Iterator[Iterable[Iterable[Candidate]]]]):
         Function producing a list of candidates per document, given a certain knowledge base and several textual
         documents with textual mentions.
-=======
-    get_candidates (Callable[[KnowledgeBase, Span], Iterable[Candidate]]): Function that
-        produces a list of candidates, given a certain knowledge base and a textual mention.
-    get_candidates_batch (
-        Callable[[KnowledgeBase, Iterable[Span]], Iterable[Iterable[Candidate]]], Iterable[Candidate]]
-        ): Function that produces a list of candidates, given a certain knowledge base and several textual mentions.
     generate_empty_kb (Callable[[Vocab, int], KnowledgeBase]): Callable returning empty KnowledgeBase.
->>>>>>> 04f41854
     scorer (Optional[Callable]): The scoring method.
     use_gold_ents (bool): Whether to copy entities from gold docs or not. If false, another
         component must provide entity annotations.
@@ -155,11 +140,7 @@
         incl_context=incl_context,
         entity_vector_length=entity_vector_length,
         get_candidates=get_candidates,
-<<<<<<< HEAD
-=======
-        get_candidates_batch=get_candidates_batch,
         generate_empty_kb=generate_empty_kb,
->>>>>>> 04f41854
         overwrite=overwrite,
         scorer=scorer,
         use_gold_ents=use_gold_ents,
@@ -196,15 +177,8 @@
         incl_prior: bool,
         incl_context: bool,
         entity_vector_length: int,
-<<<<<<< HEAD
         get_candidates: Callable[[KnowledgeBase, Iterator[SpanGroup]], Iterator[Iterable[Iterable[Candidate]]]],
-=======
-        get_candidates: Callable[[KnowledgeBase, Span], Iterable[Candidate]],
-        get_candidates_batch: Callable[
-            [KnowledgeBase, Iterable[Span]], Iterable[Iterable[Candidate]]
-        ],
         generate_empty_kb: Callable[[Vocab, int], KnowledgeBase],
->>>>>>> 04f41854
         overwrite: bool = False,
         scorer: Optional[Callable] = entity_linker_score,
         use_gold_ents: bool,
@@ -222,19 +196,10 @@
         incl_prior (bool): Whether or not to include prior probabilities from the KB in the model.
         incl_context (bool): Whether or not to include the local context in the model.
         entity_vector_length (int): Size of encoding vectors in the KB.
-<<<<<<< HEAD
         get_candidates (Callable[[KnowledgeBase, Iterator[SpanGroup]], Iterator[Iterable[Iterable[Candidate]]]]):
             Function producing a list of candidates per document, given a certain knowledge base and several textual
             documents with textual mentions.
-=======
-        get_candidates (Callable[[KnowledgeBase, Span], Iterable[Candidate]]): Function that
-            produces a list of candidates, given a certain knowledge base and a textual mention.
-        get_candidates_batch (
-            Callable[[KnowledgeBase, Iterable[Span]], Iterable[Iterable[Candidate]]],
-            Iterable[Candidate]]
-            ): Function that produces a list of candidates, given a certain knowledge base and several textual mentions.
         generate_empty_kb (Callable[[Vocab, int], KnowledgeBase]): Callable returning empty KnowledgeBase.
->>>>>>> 04f41854
         overwrite (bool): Whether to overwrite existing non-empty annotations.
         scorer (Optional[Callable]): The scoring method. Defaults to Scorer.score_links.
         use_gold_ents (bool): Whether to copy entities from gold docs or not. If false, another
@@ -347,7 +312,6 @@
 
         If one isn't present, then the update step needs to be skipped.
         """
-        # todo continue here: fix get_candidates_call
         for candidates_for_doc in self.get_candidates(
             self.kb, (SpanGroup(doc=eg.predicted, spans=eg.predicted.ents) for eg in examples)
         ):
