# cython: profile=True
# coding: utf8
from __future__ import unicode_literals, print_function

import re
import random
import numpy
import tempfile
import shutil
from pathlib import Path
import srsly

from . import _align
from .syntax import nonproj
from .tokens import Doc, Span
from .errors import Errors
from .compat import path2str
from . import util
from .util import minibatch, itershuffle

from libc.stdio cimport FILE, fopen, fclose, fread, fwrite, feof, fseek


punct_re = re.compile(r"\W")


def tags_to_entities(tags):
    entities = []
    start = None
    for i, tag in enumerate(tags):
        if tag is None:
            continue
        if tag.startswith("O"):
            # TODO: We shouldn't be getting these malformed inputs. Fix this.
            if start is not None:
                start = None
            continue
        elif tag == "-":
            continue
        elif tag.startswith("I"):
            if start is None:
                raise ValueError(Errors.E067.format(tags=tags[:i + 1]))
            continue
        if tag.startswith("U"):
            entities.append((tag[2:], i, i))
        elif tag.startswith("B"):
            start = i
        elif tag.startswith("L"):
            entities.append((tag[2:], start, i))
            start = None
        else:
            raise ValueError(Errors.E068.format(tag=tag))
    return entities


def merge_sents(sents):
    m_deps = [[], [], [], [], [], []]
    m_brackets = []
    i = 0
    for (ids, words, tags, heads, labels, ner), brackets in sents:
        m_deps[0].extend(id_ + i for id_ in ids)
        m_deps[1].extend(words)
        m_deps[2].extend(tags)
        m_deps[3].extend(head + i for head in heads)
        m_deps[4].extend(labels)
        m_deps[5].extend(ner)
        m_brackets.extend((b["first"] + i, b["last"] + i, b["label"])
                          for b in brackets)
        i += len(ids)
    return [(m_deps, m_brackets)]


def align(cand_words, gold_words):
    if cand_words == gold_words:
        alignment = numpy.arange(len(cand_words))
        return 0, alignment, alignment, {}, {}
    cand_words = [w.replace(" ", "").lower() for w in cand_words]
    gold_words = [w.replace(" ", "").lower() for w in gold_words]
    cost, i2j, j2i, matrix = _align.align(cand_words, gold_words)
    i2j_multi, j2i_multi = _align.multi_align(i2j, j2i, [len(w) for w in cand_words],
                                [len(w) for w in gold_words])
    for i, j in list(i2j_multi.items()):
        if i2j_multi.get(i+1) != j and i2j_multi.get(i-1) != j:
            i2j[i] = j
            i2j_multi.pop(i)
    for j, i in list(j2i_multi.items()):
        if j2i_multi.get(j+1) != i and j2i_multi.get(j-1) != i:
            j2i[j] = i
            j2i_multi.pop(j)
    return cost, i2j, j2i, i2j_multi, j2i_multi


class GoldCorpus(object):
    """An annotated corpus, using the JSON file format. Manages
    annotations for tagging, dependency parsing and NER.

    DOCS: https://spacy.io/api/goldcorpus
    """
    def __init__(self, train, dev, gold_preproc=False, limit=None):
        """Create a GoldCorpus.

        train_path (unicode or Path): File or directory of training data.
        dev_path (unicode or Path): File or directory of development data.
        RETURNS (GoldCorpus): The newly created object.
        """
        self.limit = limit
        if isinstance(train, str) or isinstance(train, Path):
            train = self.read_tuples(self.walk_corpus(train))
            dev = self.read_tuples(self.walk_corpus(dev))
        # Write temp directory with one doc per file, so we can shuffle and stream
        self.tmp_dir = Path(tempfile.mkdtemp())
        self.write_msgpack(self.tmp_dir / "train", train, limit=self.limit)
        self.write_msgpack(self.tmp_dir / "dev", dev, limit=self.limit)

    def __del__(self):
        shutil.rmtree(self.tmp_dir)

    @staticmethod
    def write_msgpack(directory, doc_tuples, limit=0):
        if not directory.exists():
            directory.mkdir()
        n = 0
        for i, doc_tuple in enumerate(doc_tuples):
            srsly.write_msgpack(directory / "{}.msg".format(i), [doc_tuple])
            n += len(doc_tuple[1])
            if limit and n >= limit:
                break

    @staticmethod
    def walk_corpus(path):
        path = util.ensure_path(path)
        if not path.is_dir():
            return [path]
        paths = [path]
        locs = []
        seen = set()
        for path in paths:
            if str(path) in seen:
                continue
            seen.add(str(path))
            if path.parts[-1].startswith("."):
                continue
            elif path.is_dir():
                paths.extend(path.iterdir())
            elif path.parts[-1].endswith(".json"):
                locs.append(path)
        return locs

    @staticmethod
    def read_tuples(locs, limit=0):
        i = 0
        for loc in locs:
            loc = util.ensure_path(loc)
            if loc.parts[-1].endswith("json"):
                gold_tuples = read_json_file(loc)
            elif loc.parts[-1].endswith("msg"):
                gold_tuples = srsly.read_msgpack(loc)
            else:
                raise ValueError(Errors.E124.format(path=path2str(loc)))
            for item in gold_tuples:
                yield item
                i += len(item[1])
                if limit and i >= limit:
                    return

    @property
    def dev_tuples(self):
        locs = (self.tmp_dir / "dev").iterdir()
        yield from self.read_tuples(locs, limit=self.limit)

    @property
    def train_tuples(self):
        locs = (self.tmp_dir / "train").iterdir()
        yield from self.read_tuples(locs, limit=self.limit)

    def count_train(self):
        n = 0
        i = 0
        for raw_text, paragraph_tuples in self.train_tuples:
            for sent_tuples, brackets in paragraph_tuples:
                n += len(sent_tuples[1])
                if self.limit and i >= self.limit:
                    break
                i += 1
        return n

    def train_docs(self, nlp, gold_preproc=False, max_length=None,
                    noise_level=0.0):
        locs = list((self.tmp_dir / 'train').iterdir())
        random.shuffle(locs)
        train_tuples = self.read_tuples(locs, limit=self.limit)
        gold_docs = self.iter_gold_docs(nlp, train_tuples, gold_preproc,
                                        max_length=max_length,
                                        noise_level=noise_level,
                                        make_projective=True)
        yield from gold_docs

    def dev_docs(self, nlp, gold_preproc=False):
        gold_docs = self.iter_gold_docs(nlp, self.dev_tuples, gold_preproc=gold_preproc)
        yield from gold_docs

    @classmethod
    def iter_gold_docs(cls, nlp, tuples, gold_preproc, max_length=None,
                       noise_level=0.0, make_projective=False):
        for raw_text, paragraph_tuples in tuples:
            if gold_preproc:
                raw_text = None
            else:
                paragraph_tuples = merge_sents(paragraph_tuples)
            docs = cls._make_docs(nlp, raw_text, paragraph_tuples, gold_preproc,
                                  noise_level=noise_level)
            golds = cls._make_golds(docs, paragraph_tuples, make_projective)
            for doc, gold in zip(docs, golds):
                if (not max_length) or len(doc) < max_length:
                    yield doc, gold

    @classmethod
    def _make_docs(cls, nlp, raw_text, paragraph_tuples, gold_preproc, noise_level=0.0):
        if raw_text is not None:
            raw_text = add_noise(raw_text, noise_level)
            return [nlp.make_doc(raw_text)]
        else:
            return [Doc(nlp.vocab, words=add_noise(sent_tuples[1], noise_level))
                    for (sent_tuples, brackets) in paragraph_tuples]

    @classmethod
    def _make_golds(cls, docs, paragraph_tuples, make_projective):
        if len(docs) != len(paragraph_tuples):
            n_annots = len(paragraph_tuples)
            raise ValueError(Errors.E070.format(n_docs=len(docs), n_annots=n_annots))
        if len(docs) == 1:
            return [GoldParse.from_annot_tuples(docs[0], paragraph_tuples[0][0],
                                                make_projective=make_projective)]
        else:
            return [GoldParse.from_annot_tuples(doc, sent_tuples,
                                                make_projective=make_projective)
                    for doc, (sent_tuples, brackets)
                    in zip(docs, paragraph_tuples)]


def add_noise(orig, noise_level):
    if random.random() >= noise_level:
        return orig
    elif type(orig) == list:
        corrupted = [_corrupt(word, noise_level) for word in orig]
        corrupted = [w for w in corrupted if w]
        return corrupted
    else:
        return "".join(_corrupt(c, noise_level) for c in orig)


def _corrupt(c, noise_level):
    if random.random() >= noise_level:
        return c
    elif c == " ":
        return "\n"
    elif c == "\n":
        return " "
    elif c in [".", "'", "!", "?", ","]:
        return ""
    else:
        return c.lower()


def read_json_object(json_corpus_section):
    """Take a list of JSON-formatted documents (e.g. from an already loaded
    training data file) and yield tuples in the GoldParse format.

    json_corpus_section (list): The data.
    YIELDS (tuple): The reformatted data.
    """
    for json_doc in json_corpus_section:
        tuple_doc = json_to_tuple(json_doc)
        for tuple_paragraph in tuple_doc:
            yield tuple_paragraph


def json_to_tuple(doc):
    """Convert an item in the JSON-formatted training data to the tuple format
    used by GoldParse.

    doc (dict): One entry in the training data.
    YIELDS (tuple): The reformatted data.
    """
    paragraphs = []
    for paragraph in doc["paragraphs"]:
        sents = []
        for sent in paragraph["sentences"]:
            words = []
            ids = []
            tags = []
            heads = []
            labels = []
            ner = []
            for i, token in enumerate(sent["tokens"]):
                words.append(token["orth"])
                ids.append(i)
                tags.append(token.get('tag', "-"))
                heads.append(token.get("head", 0) + i)
                labels.append(token.get("dep", ""))
                # Ensure ROOT label is case-insensitive
                if labels[-1].lower() == "root":
                    labels[-1] = "ROOT"
                ner.append(token.get("ner", "-"))
            sents.append([
                [ids, words, tags, heads, labels, ner],
                sent.get("brackets", [])])
        if sents:
            yield [paragraph.get("raw", None), sents]


def read_json_file(loc, docs_filter=None, limit=None):
    loc = util.ensure_path(loc)
    if loc.is_dir():
        for filename in loc.iterdir():
            yield from read_json_file(loc / filename, limit=limit)
    else:
        for doc in _json_iterate(loc):
            if docs_filter is not None and not docs_filter(doc):
                continue
            for json_tuple in json_to_tuple(doc):
                yield json_tuple


def _json_iterate(loc):
    # We should've made these files jsonl...But since we didn't, parse out
    # the docs one-by-one to reduce memory usage.
    # It's okay to read in the whole file -- just don't parse it into JSON.
    cdef bytes py_raw
    loc = util.ensure_path(loc)
    with loc.open("rb") as file_:
        py_raw = file_.read()
    raw = <char*>py_raw
    cdef int square_depth = 0
    cdef int curly_depth = 0
    cdef int inside_string = 0
    cdef int escape = 0
    cdef int start = -1
    cdef char c
    cdef char quote = ord('"')
    cdef char backslash = ord("\\")
    cdef char open_square = ord("[")
    cdef char close_square = ord("]")
    cdef char open_curly = ord("{")
    cdef char close_curly = ord("}")
    for i in range(len(py_raw)):
        c = raw[i]
        if escape:
            escape = False
            continue
        if c == backslash:
            escape = True
            continue
        if c == quote:
            inside_string = not inside_string
            continue
        if inside_string:
            continue
        if c == open_square:
            square_depth += 1
        elif c == close_square:
            square_depth -= 1
        elif c == open_curly:
            if square_depth == 1 and curly_depth == 0:
                start = i
            curly_depth += 1
        elif c == close_curly:
            curly_depth -= 1
            if square_depth == 1 and curly_depth == 0:
                py_str = py_raw[start : i + 1].decode("utf8")
                try:
                    yield srsly.json_loads(py_str)
                except Exception:
                    print(py_str)
                    raise
                start = -1


def iob_to_biluo(tags):
    out = []
    curr_label = None
    tags = list(tags)
    while tags:
        out.extend(_consume_os(tags))
        out.extend(_consume_ent(tags))
    return out


def _consume_os(tags):
    while tags and tags[0] == "O":
        yield tags.pop(0)


def _consume_ent(tags):
    if not tags:
        return []
    tag = tags.pop(0)
    target_in = "I" + tag[1:]
    target_last = "L" + tag[1:]
    length = 1
    while tags and tags[0] in {target_in, target_last}:
        length += 1
        tags.pop(0)
    label = tag[2:]
    if length == 1:
        return ["U-" + label]
    else:
        start = "B-" + label
        end = "L-" + label
        middle = ["I-%s" % label for _ in range(1, length - 1)]
        return [start] + middle + [end]


cdef class GoldParse:
    """Collection for training annotations.

    DOCS: https://spacy.io/api/goldparse
    """
    @classmethod
    def from_annot_tuples(cls, doc, annot_tuples, make_projective=False):
        _, words, tags, heads, deps, entities = annot_tuples
        return cls(doc, words=words, tags=tags, heads=heads, deps=deps,
                   entities=entities, make_projective=make_projective)

    def __init__(self, doc, annot_tuples=None, words=None, tags=None, morphology=None,
                 heads=None, deps=None, entities=None, make_projective=False,
                 cats=None, **_):
        """Create a GoldParse.

        doc (Doc): The document the annotations refer to.
        words (iterable): A sequence of unicode word strings.
        tags (iterable): A sequence of strings, representing tag annotations.
        heads (iterable): A sequence of integers, representing syntactic
            head offsets.
        deps (iterable): A sequence of strings, representing the syntactic
            relation types.
        entities (iterable): A sequence of named entity annotations, either as
            BILUO tag strings, or as `(start_char, end_char, label)` tuples,
            representing the entity positions.
        cats (dict): Labels for text classification. Each key in the dictionary
            may be a string or an int, or a `(start_char, end_char, label)`
            tuple, indicating that the label is applied to only part of the
            document (usually a sentence). Unlike entity annotations, label
            annotations can overlap, i.e. a single word can be covered by
            multiple labelled spans. The TextCategorizer component expects
            true examples of a label to have the value 1.0, and negative
            examples of a label to have the value 0.0. Labels not in the
            dictionary are treated as missing - the gradient for those labels
            will be zero.
        RETURNS (GoldParse): The newly constructed object.
        """
        if words is None:
            words = [token.text for token in doc]
        if tags is None:
            tags = [None for _ in words]
        if heads is None:
            heads = [None for _ in words]
        if deps is None:
            deps = [None for _ in words]
        if morphology is None:
            morphology = [None for _ in words]
        if entities is None:
            entities = ["-" for _ in doc]
        elif len(entities) == 0:
            entities = ["O" for _ in doc]
        else:
            # Translate the None values to '-', to make processing easier.
            # See Issue #2603
            entities = [(ent if ent is not None else "-") for ent in entities]
            if not isinstance(entities[0], basestring):
                # Assume we have entities specified by character offset.
                entities = biluo_tags_from_offsets(doc, entities)
        self.mem = Pool()
        self.loss = 0
        self.length = len(doc)

        # These are filled by the tagger/parser/entity recogniser
        self.c.tags = <int*>self.mem.alloc(len(doc), sizeof(int))
        self.c.heads = <int*>self.mem.alloc(len(doc), sizeof(int))
        self.c.labels = <attr_t*>self.mem.alloc(len(doc), sizeof(attr_t))
        self.c.has_dep = <int*>self.mem.alloc(len(doc), sizeof(int))
        self.c.sent_start = <int*>self.mem.alloc(len(doc), sizeof(int))
        self.c.ner = <Transition*>self.mem.alloc(len(doc), sizeof(Transition))

        self.cats = {} if cats is None else dict(cats)
        self.words = [None] * len(doc)
        self.tags = [None] * len(doc)
        self.heads = [None] * len(doc)
        self.labels = [None] * len(doc)
        self.ner = [None] * len(doc)
        self.morphology = [None] * len(doc)

        # This needs to be done before we align the words
        if make_projective and heads is not None and deps is not None:
            heads, deps = nonproj.projectivize(heads, deps)

        # Do many-to-one alignment for misaligned tokens.
        # If we over-segment, we'll have one gold word that covers a sequence
        # of predicted words
        # If we under-segment, we'll have one predicted word that covers a
        # sequence of gold words.
        # If we "mis-segment", we'll have a sequence of predicted words covering
        # a sequence of gold words. That's many-to-many -- we don't do that.
        cost, i2j, j2i, i2j_multi, j2i_multi = align([t.orth_ for t in doc], words)

        self.cand_to_gold = [(j if j >= 0 else None) for j in i2j]
        self.gold_to_cand = [(i if i >= 0 else None) for i in j2i]

        annot_tuples = (range(len(words)), words, tags, heads, deps, entities)
        self.orig_annot = list(zip(*annot_tuples))

        for i, gold_i in enumerate(self.cand_to_gold):
            if doc[i].text.isspace():
                self.words[i] = doc[i].text
                self.tags[i] = "_SP"
                self.heads[i] = None
                self.labels[i] = None
<<<<<<< HEAD
                self.ner[i] = 'O'
                self.morphology[i] = set()
=======
                self.ner[i] = "O"
>>>>>>> 296446a1
            if gold_i is None:
                if i in i2j_multi:
                    self.words[i] = words[i2j_multi[i]]
                    self.tags[i] = tags[i2j_multi[i]]
                    self.morphology[i] = morphology[i2j_multi[i]]
                    is_last = i2j_multi[i] != i2j_multi.get(i+1)
                    is_first = i2j_multi[i] != i2j_multi.get(i-1)
                    # Set next word in multi-token span as head, until last
                    if not is_last:
                        self.heads[i] = i+1
                        self.labels[i] = "subtok"
                    else:
                        self.heads[i] = self.gold_to_cand[heads[i2j_multi[i]]]
                        self.labels[i] = deps[i2j_multi[i]]
                    # Now set NER...This is annoying because if we've split
                    # got an entity word split into two, we need to adjust the
                    # BILOU tags. We can't have BB or LL etc.
                    # Case 1: O -- easy.
                    ner_tag = entities[i2j_multi[i]]
                    if ner_tag == "O":
                        self.ner[i] = "O"
                    # Case 2: U. This has to become a B I* L sequence.
                    elif ner_tag.startswith("U-"):
                        if is_first:
                            self.ner[i] = ner_tag.replace("U-", "B-", 1)
                        elif is_last:
                            self.ner[i] = ner_tag.replace("U-", "L-", 1)
                        else:
                            self.ner[i] = ner_tag.replace("U-", "I-", 1)
                    # Case 3: L. If not last, change to I.
                    elif ner_tag.startswith("L-"):
                        if is_last:
                            self.ner[i] = ner_tag
                        else:
                            self.ner[i] = ner_tag.replace("L-", "I-", 1)
                    # Case 4: I. Stays correct
                    elif ner_tag.startswith("I-"):
                        self.ner[i] = ner_tag
            else:
                self.words[i] = words[gold_i]
                self.tags[i] = tags[gold_i]
                self.morphology[i] = morphology[gold_i]
                if heads[gold_i] is None:
                    self.heads[i] = None
                else:
                    self.heads[i] = self.gold_to_cand[heads[gold_i]]
                self.labels[i] = deps[gold_i]
                self.ner[i] = entities[gold_i]

        cycle = nonproj.contains_cycle(self.heads)
        if cycle is not None:
            raise ValueError(Errors.E069.format(cycle=cycle))

    def __len__(self):
        """Get the number of gold-standard tokens.

        RETURNS (int): The number of gold-standard tokens.
        """
        return self.length

    @property
    def is_projective(self):
        """Whether the provided syntactic annotations form a projective
        dependency tree.
        """
        return not nonproj.is_nonproj_tree(self.heads)

    property sent_starts:
        def __get__(self):
            return [self.c.sent_start[i] for i in range(self.length)]

        def __set__(self, sent_starts):
            for gold_i, is_sent_start in enumerate(sent_starts):
                i = self.gold_to_cand[gold_i]
                if i is not None:
                    if is_sent_start in (1, True):
                        self.c.sent_start[i] = 1
                    elif is_sent_start in (-1, False):
                        self.c.sent_start[i] = -1
                    else:
                        self.c.sent_start[i] = 0


def docs_to_json(docs, underscore=None):
    """Convert a list of Doc objects into the JSON-serializable format used by
    the spacy train command.

    docs (iterable / Doc): The Doc object(s) to convert.
    underscore (list): Optional list of string names of custom doc._.
        attributes. Attribute values need to be JSON-serializable. Values will
        be added to an "_" key in the data, e.g. "_": {"foo": "bar"}.
    RETURNS (list): The data in spaCy's JSON format.
    """
    if isinstance(docs, Doc):
        docs = [docs]
    return [doc.to_json(underscore=underscore) for doc in docs]


def biluo_tags_from_offsets(doc, entities, missing="O"):
    """Encode labelled spans into per-token tags, using the
    Begin/In/Last/Unit/Out scheme (BILUO).

    doc (Doc): The document that the entity offsets refer to. The output tags
        will refer to the token boundaries within the document.
    entities (iterable): A sequence of `(start, end, label)` triples. `start`
        and `end` should be character-offset integers denoting the slice into
        the original string.
    RETURNS (list): A list of unicode strings, describing the tags. Each tag
        string will be of the form either "", "O" or "{action}-{label}", where
        action is one of "B", "I", "L", "U". The string "-" is used where the
        entity offsets don't align with the tokenization in the `Doc` object.
        The training algorithm will view these as missing values. "O" denotes a
        non-entity token. "B" denotes the beginning of a multi-token entity,
        "I" the inside of an entity of three or more tokens, and "L" the end
        of an entity of two or more tokens. "U" denotes a single-token entity.

    EXAMPLE:
        >>> text = 'I like London.'
        >>> entities = [(len('I like '), len('I like London'), 'LOC')]
        >>> doc = nlp.tokenizer(text)
        >>> tags = biluo_tags_from_offsets(doc, entities)
        >>> assert tags == ["O", "O", 'U-LOC', "O"]
    """
    starts = {token.idx: token.i for token in doc}
    ends = {token.idx + len(token): token.i for token in doc}
    biluo = ["-" for _ in doc]
    # Handle entity cases
    for start_char, end_char, label in entities:
        start_token = starts.get(start_char)
        end_token = ends.get(end_char)
        # Only interested if the tokenization is correct
        if start_token is not None and end_token is not None:
            if start_token == end_token:
                biluo[start_token] = "U-%s" % label
            else:
                biluo[start_token] = "B-%s" % label
                for i in range(start_token+1, end_token):
                    biluo[i] = "I-%s" % label
                biluo[end_token] = "L-%s" % label
    # Now distinguish the O cases from ones where we miss the tokenization
    entity_chars = set()
    for start_char, end_char, label in entities:
        for i in range(start_char, end_char):
            entity_chars.add(i)
    for token in doc:
        for i in range(token.idx, token.idx + len(token)):
            if i in entity_chars:
                break
        else:
            biluo[token.i] = missing
    return biluo


def spans_from_biluo_tags(doc, tags):
    """Encode per-token tags following the BILUO scheme into Span object, e.g.
    to overwrite the doc.ents.

    doc (Doc): The document that the BILUO tags refer to.
    entities (iterable): A sequence of BILUO tags with each tag describing one
        token. Each tags string will be of the form of either "", "O" or
        "{action}-{label}", where action is one of "B", "I", "L", "U".
    RETURNS (list): A sequence of Span objects.
    """
    token_offsets = tags_to_entities(tags)
    spans = []
    for label, start_idx, end_idx in token_offsets:
        span = Span(doc, start_idx, end_idx + 1, label=label)
        spans.append(span)
    return spans


def offsets_from_biluo_tags(doc, tags):
    """Encode per-token tags following the BILUO scheme into entity offsets.

    doc (Doc): The document that the BILUO tags refer to.
    entities (iterable): A sequence of BILUO tags with each tag describing one
        token. Each tags string will be of the form of either "", "O" or
        "{action}-{label}", where action is one of "B", "I", "L", "U".
    RETURNS (list): A sequence of `(start, end, label)` triples. `start` and
        `end` will be character-offset integers denoting the slice into the
        original string.
    """
    spans = spans_from_biluo_tags(doc, tags)
    return [(span.start_char, span.end_char, span.label_) for span in spans]


def is_punct_label(label):
    return label == "P" or label.lower() == "punct"<|MERGE_RESOLUTION|>--- conflicted
+++ resolved
@@ -515,12 +515,8 @@
                 self.tags[i] = "_SP"
                 self.heads[i] = None
                 self.labels[i] = None
-<<<<<<< HEAD
-                self.ner[i] = 'O'
+                self.ner[i] = "O"
                 self.morphology[i] = set()
-=======
-                self.ner[i] = "O"
->>>>>>> 296446a1
             if gold_i is None:
                 if i in i2j_multi:
                     self.words[i] = words[i2j_multi[i]]
