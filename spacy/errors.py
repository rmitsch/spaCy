def add_codes(err_cls):
    """Add error codes to string messages via class attribute names."""

    class ErrorsWithCodes(err_cls):
        def __getattribute__(self, code):
            msg = super().__getattribute__(code)
            if code.startswith("__"):  # python system attributes like __class__
                return msg
            else:
                return "[{code}] {msg}".format(code=code, msg=msg)

    return ErrorsWithCodes()


# fmt: off

@add_codes
class Warnings(object):
    W001 = ("As of spaCy v2.0, the keyword argument `path=` is deprecated. "
            "You can now call spacy.load with the path as its first argument, "
            "and the model's meta.json will be used to determine the language "
            "to load. For example:\nnlp = spacy.load('{path}')")
    W002 = ("Tokenizer.from_list is now deprecated. Create a new Doc object "
            "instead and pass in the strings as the `words` keyword argument, "
            "for example:\nfrom spacy.tokens import Doc\n"
            "doc = Doc(nlp.vocab, words=[...])")
    W003 = ("Positional arguments to Doc.merge are deprecated. Instead, use "
            "the keyword arguments, for example tag=, lemma= or ent_type=.")
    W004 = ("No text fixing enabled. Run `pip install ftfy` to enable fixing "
            "using ftfy.fix_text if necessary.")
    W005 = ("Doc object not parsed. This means displaCy won't be able to "
            "generate a dependency visualization for it. Make sure the Doc "
            "was processed with a model that supports dependency parsing, and "
            "not just a language class like `English()`. For more info, see "
            "the docs:\nhttps://spacy.io/usage/models")
    W006 = ("No entities to visualize found in Doc object. If this is "
            "surprising to you, make sure the Doc was processed using a model "
            "that supports named entity recognition, and check the `doc.ents` "
            "property manually if necessary.")
    W007 = ("The model you're using has no word vectors loaded, so the result "
            "of the {obj}.similarity method will be based on the tagger, "
            "parser and NER, which may not give useful similarity judgements. "
            "This may happen if you're using one of the small models, e.g. "
            "`en_core_web_sm`, which don't ship with word vectors and only "
            "use context-sensitive tensors. You can always add your own word "
            "vectors, or use one of the larger models instead if available.")
    W008 = ("Evaluating {obj}.similarity based on empty vectors.")
    W009 = ("Custom factory '{name}' provided by entry points of another "
            "package overwrites built-in factory.")
    W010 = ("As of v2.1.0, the PhraseMatcher doesn't have a phrase length "
            "limit anymore, so the max_length argument is now deprecated. "
            "If you did not specify this parameter, make sure you call the "
            "constructor with named arguments instead of positional ones.")
    W011 = ("It looks like you're calling displacy.serve from within a "
            "Jupyter notebook or a similar environment. This likely means "
            "you're already running a local web server, so there's no need to "
            "make displaCy start another one. Instead, you should be able to "
            "replace displacy.serve with displacy.render to show the "
            "visualization.")
    W012 = ("A Doc object you're adding to the PhraseMatcher for pattern "
            "'{key}' is parsed and/or tagged, but to match on '{attr}', you "
            "don't actually need this information. This means that creating "
            "the patterns is potentially much slower, because all pipeline "
            "components are applied. To only create tokenized Doc objects, "
            "try using `nlp.make_doc(text)` or process all texts as a stream "
            "using `list(nlp.tokenizer.pipe(all_texts))`.")
    W013 = ("As of v2.1.0, {obj}.merge is deprecated. Please use the more "
            "efficient and less error-prone Doc.retokenize context manager "
            "instead.")
    W014 = ("As of v2.1.0, the `disable` keyword argument on the serialization "
            "methods is and should be replaced with `exclude`. This makes it "
            "consistent with the other serializable objects.")
    W015 = ("As of v2.1.0, the use of keyword arguments to exclude fields from "
            "being serialized or deserialized is deprecated. Please use the "
            "`exclude` argument instead. For example: exclude=['{arg}'].")
    W016 = ("The keyword argument `n_threads` is now deprecated. As of v2.2.2, "
            "the argument `n_process` controls parallel inference via "
            "multiprocessing.")
    W017 = ("Alias '{alias}' already exists in the Knowledge Base.")
    W018 = ("Entity '{entity}' already exists in the Knowledge Base - "
            "ignoring the duplicate entry.")
    W019 = ("Changing vectors name from {old} to {new}, to avoid clash with "
            "previously loaded vectors. See Issue #3853.")
    W020 = ("Unnamed vectors. This won't allow multiple vectors models to be "
            "loaded. (Shape: {shape})")
    W021 = ("Unexpected hash collision in PhraseMatcher. Matches may be "
            "incorrect. Modify PhraseMatcher._terminal_hash to fix.")
    W022 = ("Training a new part-of-speech tagger using a model with no "
            "lemmatization rules or data. This means that the trained model "
            "may not be able to lemmatize correctly. If this is intentional "
            "or the language you're using doesn't have lemmatization data, "
            "you can ignore this warning. If this is surprising, make sure you "
            "have the spacy-lookups-data package installed.")
    W023 = ("Multiprocessing of Language.pipe is not supported in Python 2. "
            "'n_process' will be set to 1.")
    W024 = ("Entity '{entity}' - Alias '{alias}' combination already exists in "
            "the Knowledge Base.")
    W025 = ("'{name}' requires '{attr}' to be assigned, but none of the "
            "previous components in the pipeline declare that they assign it.")
    W026 = ("Unable to set all sentence boundaries from dependency parses.")
    W027 = ("Found a large training file of {size} bytes. Note that it may "
            "be more efficient to split your training data into multiple "
            "smaller JSON files instead.")
    W028 = ("Doc.from_array was called with a vector of type '{type}', "
            "but is expecting one of type 'uint64' instead. This may result "
            "in problems with the vocab further on in the pipeline.")
    W029 = ("Unable to align tokens with entities from character offsets. "
            "Discarding entity annotation for the text: {text}.")
    W030 = ("Some entities could not be aligned in the text \"{text}\" with "
            "entities \"{entities}\". Use "
            "`spacy.gold.biluo_tags_from_offsets(nlp.make_doc(text), entities)`"
            " to check the alignment. Misaligned entities ('-') will be "
            "ignored during training.")

    # TODO: fix numbering after merging develop into master
<<<<<<< HEAD
    W095 = ("Skipping unsupported morphological feature(s): {feature}. "
            "Provide features as a dict {{\"Field1\": \"Value1,Value2\"}} or "
            "string \"Field1=Value1,Value2|Field2=Value3\".")
=======
    W095 = ("Model '{model}' ({model_version}) requires spaCy {version} and is "
            "incompatible with the current version ({current}). This may lead "
            "to unexpected results or runtime errors. To resolve this, "
            "download a newer compatible model or retrain your custom model "
            "with the current spaCy version. For more details and available "
            "updates, run: python -m spacy validate")
>>>>>>> f7478457
    W096 = ("The method 'disable_pipes' has become deprecated - use 'select_pipes' "
            "instead.")
    W097 = ("No Model config was provided to create the '{name}' component, "
            "and no default configuration could be found either.")
    W098 = ("No Model config was provided to create the '{name}' component, "
            "so a default configuration was used.")
    W099 = ("Expected 'dict' type for the 'model' argument of pipe '{pipe}', "
            "but got '{type}' instead, so ignoring it.")


@add_codes
class Errors(object):
    E001 = ("No component '{name}' found in pipeline. Available names: {opts}")
    E002 = ("Can't find factory for '{name}'. This usually happens when spaCy "
            "calls `nlp.create_pipe` with a component name that's not built "
            "in - for example, when constructing the pipeline from a model's "
            "meta.json. If you're using a custom component, you can write to "
            "`Language.factories['{name}']` or remove it from the model meta "
            "and add it via `nlp.add_pipe` instead.")
    E003 = ("Not a valid pipeline component. Expected callable, but "
            "got {component} (name: '{name}').")
    E004 = ("If you meant to add a built-in component, use `create_pipe`: "
            "`nlp.add_pipe(nlp.create_pipe('{component}'))`")
    E005 = ("Pipeline component '{name}' returned None. If you're using a "
            "custom component, maybe you forgot to return the processed Doc?")
    E006 = ("Invalid constraints. You can only set one of the following: "
            "before, after, first, last.")
    E007 = ("'{name}' already exists in pipeline. Existing names: {opts}")
    E008 = ("Some current components would be lost when restoring previous "
            "pipeline state. If you added components after calling "
            "`nlp.select_pipes()`, you should remove them explicitly with "
            "`nlp.remove_pipe()` before the pipeline is restored. Names of "
            "the new components: {names}")
    E009 = ("The `update` method expects same number of docs and golds, but "
            "got: {n_docs} docs, {n_golds} golds.")
    E010 = ("Word vectors set to length 0. This may be because you don't have "
            "a model installed or loaded, or because your model doesn't "
            "include word vectors. For more info, see the docs:\n"
            "https://spacy.io/usage/models")
    E011 = ("Unknown operator: '{op}'. Options: {opts}")
    E012 = ("Cannot add pattern for zero tokens to matcher.\nKey: {key}")
    E013 = ("Error selecting action in matcher")
    E014 = ("Unknown tag ID: {tag}")
    E015 = ("Conflicting morphology exception for ({tag}, {orth}). Use "
            "`force=True` to overwrite.")
    E016 = ("MultitaskObjective target should be function or one of: dep, "
            "tag, ent, dep_tag_offset, ent_tag.")
    E017 = ("Can only add unicode or bytes. Got type: {value_type}")
    E018 = ("Can't retrieve string for hash '{hash_value}'. This usually "
            "refers to an issue with the `Vocab` or `StringStore`.")
    E019 = ("Can't create transition with unknown action ID: {action}. Action "
            "IDs are enumerated in spacy/syntax/{src}.pyx.")
    E020 = ("Could not find a gold-standard action to supervise the "
            "dependency parser. The tree is non-projective (i.e. it has "
            "crossing arcs - see spacy/syntax/nonproj.pyx for definitions). "
            "The ArcEager transition system only supports projective trees. "
            "To learn non-projective representations, transform the data "
            "before training and after parsing. Either pass "
            "`make_projective=True` to the GoldParse class, or use "
            "spacy.syntax.nonproj.preprocess_training_data.")
    E021 = ("Could not find a gold-standard action to supervise the "
            "dependency parser. The GoldParse was projective. The transition "
            "system has {n_actions} actions. State at failure: {state}")
    E022 = ("Could not find a transition with the name '{name}' in the NER "
            "model.")
    E023 = ("Error cleaning up beam: The same state occurred twice at "
            "memory address {addr} and position {i}.")
    E024 = ("Could not find an optimal move to supervise the parser. Usually, "
            "this means that the model can't be updated in a way that's valid "
            "and satisfies the correct annotations specified in the GoldParse. "
            "For example, are all labels added to the model? If you're "
            "training a named entity recognizer, also make sure that none of "
            "your annotated entity spans have leading or trailing whitespace "
            "or punctuation. "
            "You can also use the experimental `debug-data` command to "
            "validate your JSON-formatted training data. For details, run:\n"
            "python -m spacy debug-data --help")
    E025 = ("String is too long: {length} characters. Max is 2**30.")
    E026 = ("Error accessing token at position {i}: out of bounds in Doc of "
            "length {length}.")
    E027 = ("Arguments 'words' and 'spaces' should be sequences of the same "
            "length, or 'spaces' should be left default at None. spaces "
            "should be a sequence of booleans, with True meaning that the "
            "word owns a ' ' character following it.")
    E028 = ("orths_and_spaces expects either a list of unicode string or a "
            "list of (unicode, bool) tuples. Got bytes instance: {value}")
    E029 = ("noun_chunks requires the dependency parse, which requires a "
            "statistical model to be installed and loaded. For more info, see "
            "the documentation:\nhttps://spacy.io/usage/models")
    E030 = ("Sentence boundaries unset. You can add the 'sentencizer' "
            "component to the pipeline with: "
            "nlp.add_pipe(nlp.create_pipe('sentencizer')). "
            "Alternatively, add the dependency parser, or set sentence "
            "boundaries by setting doc[i].is_sent_start.")
    E031 = ("Invalid token: empty string ('') at position {i}.")
    E032 = ("Conflicting attributes specified in doc.from_array(): "
            "(HEAD, SENT_START). The HEAD attribute currently sets sentence "
            "boundaries implicitly, based on the tree structure. This means "
            "the HEAD attribute would potentially override the sentence "
            "boundaries set by SENT_START.")
    E033 = ("Cannot load into non-empty Doc of length {length}.")
    E034 = ("Doc.merge received {n_args} non-keyword arguments. Expected "
            "either 3 arguments (deprecated), or 0 (use keyword arguments).\n"
            "Arguments supplied:\n{args}\nKeyword arguments:{kwargs}")
    E035 = ("Error creating span with start {start} and end {end} for Doc of "
            "length {length}.")
    E036 = ("Error calculating span: Can't find a token starting at character "
            "offset {start}.")
    E037 = ("Error calculating span: Can't find a token ending at character "
            "offset {end}.")
    E038 = ("Error finding sentence for span. Infinite loop detected.")
    E039 = ("Array bounds exceeded while searching for root word. This likely "
            "means the parse tree is in an invalid state. Please report this "
            "issue here: http://github.com/explosion/spaCy/issues")
    E040 = ("Attempt to access token at {i}, max length {max_length}.")
    E041 = ("Invalid comparison operator: {op}. Likely a Cython bug?")
    E042 = ("Error accessing doc[{i}].nbor({j}), for doc of length {length}.")
    E043 = ("Refusing to write to token.sent_start if its document is parsed, "
            "because this may cause inconsistent state.")
    E044 = ("Invalid value for token.sent_start: {value}. Must be one of: "
            "None, True, False")
    E045 = ("Possibly infinite loop encountered while looking for {attr}.")
    E046 = ("Can't retrieve unregistered extension attribute '{name}'. Did "
            "you forget to call the `set_extension` method?")
    E047 = ("Can't assign a value to unregistered extension attribute "
            "'{name}'. Did you forget to call the `set_extension` method?")
    E048 = ("Can't import language {lang} from spacy.lang: {err}")
    E050 = ("Can't find model '{name}'. It doesn't seem to be a Python "
            "package or a valid path to a data directory.")
    E052 = ("Can't find model directory: {path}")
    E053 = ("Could not read {name} from {path}")
    E054 = ("No valid '{setting}' setting found in model meta.json.")
    E055 = ("Invalid ORTH value in exception:\nKey: {key}\nOrths: {orths}")
    E056 = ("Invalid tokenizer exception: ORTH values combined don't match "
            "original string.\nKey: {key}\nOrths: {orths}")
    E057 = ("Stepped slices not supported in Span objects. Try: "
            "list(tokens)[start:stop:step] instead.")
    E058 = ("Could not retrieve vector for key {key}.")
    E059 = ("One (and only one) keyword arg must be set. Got: {kwargs}")
    E060 = ("Cannot add new key to vectors: the table is full. Current shape: "
            "({rows}, {cols}).")
    E061 = ("Bad file name: {filename}. Example of a valid file name: "
            "'vectors.128.f.bin'")
    E062 = ("Cannot find empty bit for new lexical flag. All bits between 0 "
            "and 63 are occupied. You can replace one by specifying the "
            "`flag_id` explicitly, e.g. "
            "`nlp.vocab.add_flag(your_func, flag_id=IS_ALPHA`.")
    E063 = ("Invalid value for flag_id: {value}. Flag IDs must be between 1 "
            "and 63 (inclusive).")
    E064 = ("Error fetching a Lexeme from the Vocab. When looking up a "
            "string, the lexeme returned had an orth ID that did not match "
            "the query string. This means that the cached lexeme structs are "
            "mismatched to the string encoding table. The mismatched:\n"
            "Query string: {string}\nOrth cached: {orth}\nOrth ID: {orth_id}")
    E065 = ("Only one of the vector table's width and shape can be specified. "
            "Got width {width} and shape {shape}.")
    E066 = ("Error creating model helper for extracting columns. Can only "
            "extract columns by positive integer. Got: {value}.")
    E067 = ("Invalid BILUO tag sequence: Got a tag starting with 'I' (inside "
            "an entity) without a preceding 'B' (beginning of an entity). "
            "Tag sequence:\n{tags}")
    E068 = ("Invalid BILUO tag: '{tag}'.")
    E069 = ("Invalid gold-standard parse tree. Found cycle between word "
            "IDs: {cycle} (tokens: {cycle_tokens}) in the document starting "
            "with tokens: {doc_tokens}.")
    E070 = ("Invalid gold-standard data. Number of documents ({n_docs}) "
            "does not align with number of annotations ({n_annots}).")
    E071 = ("Error creating lexeme: specified orth ID ({orth}) does not "
            "match the one in the vocab ({vocab_orth}).")
    E072 = ("Error serializing lexeme: expected data length {length}, "
            "got {bad_length}.")
    E073 = ("Cannot assign vector of length {new_length}. Existing vectors "
            "are of length {length}. You can use `vocab.reset_vectors` to "
            "clear the existing vectors and resize the table.")
    E074 = ("Error interpreting compiled match pattern: patterns are expected "
            "to end with the attribute {attr}. Got: {bad_attr}.")
    E075 = ("Error accepting match: length ({length}) > maximum length "
            "({max_len}).")
    E076 = ("Error setting tensor on Doc: tensor has {rows} rows, while Doc "
            "has {words} words.")
    E077 = ("Error computing {value}: number of Docs ({n_docs}) does not "
            "equal number of GoldParse objects ({n_golds}) in batch.")
    E078 = ("Error computing score: number of words in Doc ({words_doc}) does "
            "not equal number of words in GoldParse ({words_gold}).")
    E079 = ("Error computing states in beam: number of predicted beams "
            "({pbeams}) does not equal number of gold beams ({gbeams}).")
    E080 = ("Duplicate state found in beam: {key}.")
    E081 = ("Error getting gradient in beam: number of histories ({n_hist}) "
            "does not equal number of losses ({losses}).")
    E082 = ("Error deprojectivizing parse: number of heads ({n_heads}), "
            "projective heads ({n_proj_heads}) and labels ({n_labels}) do not "
            "match.")
    E083 = ("Error setting extension: only one of `default`, `method`, or "
            "`getter` (plus optional `setter`) is allowed. Got: {nr_defined}")
    E084 = ("Error assigning label ID {label} to span: not in StringStore.")
    E085 = ("Can't create lexeme for string '{string}'.")
    E086 = ("Error deserializing lexeme '{string}': orth ID {orth_id} does "
            "not match hash {hash_id} in StringStore.")
    E087 = ("Unknown displaCy style: {style}.")
    E088 = ("Text of length {length} exceeds maximum of {max_length}. The "
            "v2.x parser and NER models require roughly 1GB of temporary "
            "memory per 100,000 characters in the input. This means long "
            "texts may cause memory allocation errors. If you're not using "
            "the parser or NER, it's probably safe to increase the "
            "`nlp.max_length` limit. The limit is in number of characters, so "
            "you can check whether your inputs are too long by checking "
            "`len(text)`.")
    E089 = ("Extensions can't have a setter argument without a getter "
            "argument. Check the keyword arguments on `set_extension`.")
    E090 = ("Extension '{name}' already exists on {obj}. To overwrite the "
            "existing extension, set `force=True` on `{obj}.set_extension`.")
    E091 = ("Invalid extension attribute {name}: expected callable or None, "
            "but got: {value}")
    E092 = ("Could not find or assign name for word vectors. Ususally, the "
            "name is read from the model's meta.json in vector.name. "
            "Alternatively, it is built from the 'lang' and 'name' keys in "
            "the meta.json. Vector names are required to avoid issue #1660.")
    E093 = ("token.ent_iob values make invalid sequence: I without B\n{seq}")
    E094 = ("Error reading line {line_num} in vectors file {loc}.")
    E095 = ("Can't write to frozen dictionary. This is likely an internal "
            "error. Are you writing to a default function argument?")
    E096 = ("Invalid object passed to displaCy: Can only visualize Doc or "
            "Span objects, or dicts if set to manual=True.")
    E097 = ("Invalid pattern: expected token pattern (list of dicts) or "
            "phrase pattern (string) but got:\n{pattern}")
    E098 = ("Invalid pattern specified: expected both SPEC and PATTERN.")
    E099 = ("First node of pattern should be a root node. The root should "
            "only contain NODE_NAME.")
    E100 = ("Nodes apart from the root should contain NODE_NAME, NBOR_NAME and "
            "NBOR_RELOP.")
    E101 = ("NODE_NAME should be a new node and NBOR_NAME should already have "
            "have been declared in previous edges.")
    E102 = ("Can't merge non-disjoint spans. '{token}' is already part of "
            "tokens to merge. If you want to find the longest non-overlapping "
            "spans, you can use the util.filter_spans helper:\n"
            "https://spacy.io/api/top-level#util.filter_spans")
    E103 = ("Trying to set conflicting doc.ents: '{span1}' and '{span2}'. A "
            "token can only be part of one entity, so make sure the entities "
            "you're setting don't overlap.")
    E104 = ("Can't find JSON schema for '{name}'.")
    E105 = ("The Doc.print_tree() method is now deprecated. Please use "
            "Doc.to_json() instead or write your own function.")
    E106 = ("Can't find doc._.{attr} attribute specified in the underscore "
            "settings: {opts}")
    E107 = ("Value of doc._.{attr} is not JSON-serializable: {value}")
    E108 = ("As of spaCy v2.1, the pipe name `sbd` has been deprecated "
            "in favor of the pipe name `sentencizer`, which does the same "
            "thing. For example, use `nlp.create_pipeline('sentencizer')`")
    E109 = ("Component '{name}' could not be run. Did you forget to "
            "call begin_training()?")
    E110 = ("Invalid displaCy render wrapper. Expected callable, got: {obj}")
    E111 = ("Pickling a token is not supported, because tokens are only views "
            "of the parent Doc and can't exist on their own. A pickled token "
            "would always have to include its Doc and Vocab, which has "
            "practically no advantage over pickling the parent Doc directly. "
            "So instead of pickling the token, pickle the Doc it belongs to.")
    E112 = ("Pickling a span is not supported, because spans are only views "
            "of the parent Doc and can't exist on their own. A pickled span "
            "would always have to include its Doc and Vocab, which has "
            "practically no advantage over pickling the parent Doc directly. "
            "So instead of pickling the span, pickle the Doc it belongs to or "
            "use Span.as_doc to convert the span to a standalone Doc object.")
    E113 = ("The newly split token can only have one root (head = 0).")
    E114 = ("The newly split token needs to have a root (head = 0).")
    E115 = ("All subtokens must have associated heads.")
    E116 = ("Cannot currently add labels to pretrained text classifier. Add "
            "labels before training begins. This functionality was available "
            "in previous versions, but had significant bugs that led to poor "
            "performance.")
    E117 = ("The newly split tokens must match the text of the original token. "
            "New orths: {new}. Old text: {old}.")
    E118 = ("The custom extension attribute '{attr}' is not registered on the "
            "Token object so it can't be set during retokenization. To "
            "register an attribute, use the Token.set_extension classmethod.")
    E119 = ("Can't set custom extension attribute '{attr}' during "
            "retokenization because it's not writable. This usually means it "
            "was registered with a getter function (and no setter) or as a "
            "method extension, so the value is computed dynamically. To "
            "overwrite a custom attribute manually, it should be registered "
            "with a default value or with a getter AND setter.")
    E120 = ("Can't set custom extension attributes during retokenization. "
            "Expected dict mapping attribute names to values, but got: {value}")
    E121 = ("Can't bulk merge spans. Attribute length {attr_len} should be "
            "equal to span length ({span_len}).")
    E122 = ("Cannot find token to be split. Did it get merged?")
    E123 = ("Cannot find head of token to be split. Did it get merged?")
    E124 = ("Cannot read from file: {path}. Supported formats: {formats}")
    E125 = ("Unexpected value: {value}")
    E126 = ("Unexpected matcher predicate: '{bad}'. Expected one of: {good}. "
            "This is likely a bug in spaCy, so feel free to open an issue.")
    E127 = ("Cannot create phrase pattern representation for length 0. This "
            "is likely a bug in spaCy.")
    E128 = ("Unsupported serialization argument: '{arg}'. The use of keyword "
            "arguments to exclude fields from being serialized or deserialized "
            "is now deprecated. Please use the `exclude` argument instead. "
            "For example: exclude=['{arg}'].")
    E129 = ("Cannot write the label of an existing Span object because a Span "
            "is a read-only view of the underlying Token objects stored in the "
            "Doc. Instead, create a new Span object and specify the `label` "
            "keyword argument, for example:\nfrom spacy.tokens import Span\n"
            "span = Span(doc, start={start}, end={end}, label='{label}')")
    E130 = ("You are running a narrow unicode build, which is incompatible "
            "with spacy >= 2.1.0. To fix this, reinstall Python and use a wide "
            "unicode build instead. You can also rebuild Python and set the "
            "--enable-unicode=ucs4 flag.")
    E131 = ("Cannot write the kb_id of an existing Span object because a Span "
            "is a read-only view of the underlying Token objects stored in "
            "the Doc. Instead, create a new Span object and specify the "
            "`kb_id` keyword argument, for example:\nfrom spacy.tokens "
            "import Span\nspan = Span(doc, start={start}, end={end}, "
            "label='{label}', kb_id='{kb_id}')")
    E132 = ("The vectors for entities and probabilities for alias '{alias}' "
            "should have equal length, but found {entities_length} and "
            "{probabilities_length} respectively.")
    E133 = ("The sum of prior probabilities for alias '{alias}' should not "
            "exceed 1, but found {sum}.")
    E134 = ("Entity '{entity}' is not defined in the Knowledge Base.")
    E135 = ("If you meant to replace a built-in component, use `create_pipe`: "
            "`nlp.replace_pipe('{name}', nlp.create_pipe('{name}'))`")
    E137 = ("Expected 'dict' type, but got '{type}' from '{line}'. Make sure "
            "to provide a valid JSON object as input with either the `text` "
            "or `tokens` key. For more info, see the docs:\n"
            "https://spacy.io/api/cli#pretrain-jsonl")
    E138 = ("Invalid JSONL format for raw text '{text}'. Make sure the input "
            "includes either the `text` or `tokens` key. For more info, see "
            "the docs:\nhttps://spacy.io/api/cli#pretrain-jsonl")
    E139 = ("Knowledge Base for component '{name}' is empty.")
    E140 = ("The list of entities, prior probabilities and entity vectors "
            "should be of equal length.")
    E141 = ("Entity vectors should be of length {required} instead of the "
            "provided {found}.")
    E142 = ("Unsupported loss_function '{loss_func}'. Use either 'L2' or "
            "'cosine'.")
    E143 = ("Labels for component '{name}' not initialized. Did you forget to "
            "call add_label()?")
    E144 = ("Could not find parameter `{param}` when building the entity "
            "linker model.")
    E145 = ("Error reading `{param}` from input file.")
    E146 = ("Could not access `{path}`.")
    E147 = ("Unexpected error in the {method} functionality of the "
            "EntityLinker: {msg}. This is likely a bug in spaCy, so feel free "
            "to open an issue.")
    E148 = ("Expected {ents} KB identifiers but got {ids}. Make sure that "
            "each entity in `doc.ents` is assigned to a KB identifier.")
    E149 = ("Error deserializing model. Check that the config used to create "
            "the component matches the model being loaded.")
    E150 = ("The language of the `nlp` object and the `vocab` should be the "
            "same, but found '{nlp}' and '{vocab}' respectively.")
    E151 = ("Trying to call nlp.update without required annotation types. "
            "Expected top-level keys: {exp}. Got: {unexp}.")
    E152 = ("The attribute {attr} is not supported for token patterns. "
            "Please use the option validate=True with Matcher, PhraseMatcher, "
            "or EntityRuler for more details.")
    E153 = ("The value type {vtype} is not supported for token patterns. "
            "Please use the option validate=True with Matcher, PhraseMatcher, "
            "or EntityRuler for more details.")
    E154 = ("One of the attributes or values is not supported for token "
            "patterns. Please use the option validate=True with Matcher, "
            "PhraseMatcher, or EntityRuler for more details.")
    E155 = ("The pipeline needs to include a tagger in order to use "
            "Matcher or PhraseMatcher with the attributes POS, TAG, or LEMMA. "
            "Try using nlp() instead of nlp.make_doc() or list(nlp.pipe()) "
            "instead of list(nlp.tokenizer.pipe()).")
    E156 = ("The pipeline needs to include a parser in order to use "
            "Matcher or PhraseMatcher with the attribute DEP. Try using "
            "nlp() instead of nlp.make_doc() or list(nlp.pipe()) instead of "
            "list(nlp.tokenizer.pipe()).")
    E157 = ("Can't render negative values for dependency arc start or end. "
            "Make sure that you're passing in absolute token indices, not "
            "relative token offsets.\nstart: {start}, end: {end}, label: "
            "{label}, direction: {dir}")
    E158 = ("Can't add table '{name}' to lookups because it already exists.")
    E159 = ("Can't find table '{name}' in lookups. Available tables: {tables}")
    E160 = ("Can't find language data file: {path}")
    E161 = ("Found an internal inconsistency when predicting entity links. "
            "This is likely a bug in spaCy, so feel free to open an issue.")
    E162 = ("Cannot evaluate textcat model on data with different labels.\n"
            "Labels in model: {model_labels}\nLabels in evaluation "
            "data: {eval_labels}")
    E163 = ("cumsum was found to be unstable: its last element does not "
            "correspond to sum")
    E164 = ("x is neither increasing nor decreasing: {}.")
    E165 = ("Only one class present in y_true. ROC AUC score is not defined in "
            "that case.")
    E166 = ("Can only merge DocBins with the same pre-defined attributes.\n"
            "Current DocBin: {current}\nOther DocBin: {other}")
    E167 = ("Unknown morphological feature: '{feat}' ({feat_id}). This can "
            "happen if the tagger was trained with a different set of "
            "morphological features. If you're using a pretrained model, make "
            "sure that your models are up to date:\npython -m spacy validate")
    E168 = ("Unknown field: {field}")
    E169 = ("Can't find module: {module}")
    E170 = ("Cannot apply transition {name}: invalid for the current state.")
    E171 = ("Matcher.add received invalid on_match callback argument: expected "
            "callable or None, but got: {arg_type}")
    E172 = ("The Lemmatizer.load classmethod is deprecated. To create a "
            "Lemmatizer, initialize the class directly. See the docs for "
            "details: https://spacy.io/api/lemmatizer")
    E173 = ("As of v2.2, the Lemmatizer is initialized with an instance of "
            "Lookups containing the lemmatization tables. See the docs for "
            "details: https://spacy.io/api/lemmatizer#init")
    E174 = ("Architecture '{name}' not found in registry. Available "
            "names: {names}")
    E175 = ("Can't remove rule for unknown match pattern ID: {key}")
    E176 = ("Alias '{alias}' is not defined in the Knowledge Base.")
    E177 = ("Ill-formed IOB input detected: {tag}")
    E178 = ("Invalid pattern. Expected list of dicts but got: {pat}. Maybe you "
            "accidentally passed a single pattern to Matcher.add instead of a "
            "list of patterns? If you only want to add one pattern, make sure "
            "to wrap it in a list. For example: matcher.add('{key}', [pattern])")
    E179 = ("Invalid pattern. Expected a list of Doc objects but got a single "
            "Doc. If you only want to add one pattern, make sure to wrap it "
            "in a list. For example: matcher.add('{key}', [doc])")
    E180 = ("Span attributes can't be declared as required or assigned by "
            "components, since spans are only views of the Doc. Use Doc and "
            "Token attributes (or custom extension attributes) only and remove "
            "the following: {attrs}")
    E181 = ("Received invalid attributes for unkown object {obj}: {attrs}. "
            "Only Doc and Token attributes are supported.")
    E182 = ("Received invalid attribute declaration: {attr}\nDid you forget "
            "to define the attribute? For example: {attr}.???")
    E183 = ("Received invalid attribute declaration: {attr}\nOnly top-level "
            "attributes are supported, for example: {solution}")
    E184 = ("Only attributes without underscores are supported in component "
            "attribute declarations (because underscore and non-underscore "
            "attributes are connected anyways): {attr} -> {solution}")
    E185 = ("Received invalid attribute in component attribute declaration: "
            "{obj}.{attr}\nAttribute '{attr}' does not exist on {obj}.")
    E186 = ("'{tok_a}' and '{tok_b}' are different texts.")
    E187 = ("Only unicode strings are supported as labels.")
    E188 = ("Could not match the gold entity links to entities in the doc - "
            "make sure the gold EL data refers to valid results of the "
            "named entity recognizer in the `nlp` pipeline.")
    E189 = ("Each argument to `get_doc` should be of equal length.")
    E190 = ("Token head out of range in `Doc.from_array()` for token index "
            "'{index}' with value '{value}' (equivalent to relative head "
            "index: '{rel_head_index}'). The head indices should be relative "
            "to the current token index rather than absolute indices in the "
            "array.")
    E191 = ("Invalid head: the head token must be from the same doc as the "
            "token itself.")
    E192 = ("Unable to resize vectors in place with cupy.")
    E193 = ("Unable to resize vectors in place if the resized vector dimension "
            "({new_dim}) is not the same as the current vector dimension "
            "({curr_dim}).")
    E194 = ("Unable to aligned mismatched text '{text}' and words '{words}'.")
    E195 = ("Matcher can be called on {good} only, got {got}.")
    E196 = ("Refusing to write to token.is_sent_end. Sentence boundaries can "
            "only be fixed with token.is_sent_start.")
    E197 = ("Row out of bounds, unable to add row {row} for key {key}.")
    E198 = ("Unable to return {n} most similar vectors for the current vectors "
            "table, which contains {n_rows} vectors.")

    # TODO: fix numbering after merging develop into master

    E987 = ("The text of an example training instance is either a Doc or "
            "a string, but found {type} instead.")
    E988 = ("Could not parse any training examples. Ensure the data is "
            "formatted correctly.")
    E989 = ("'nlp.update()' was called with two positional arguments. This "
            "may be due to a backwards-incompatible change to the format "
            "of the training data in spaCy 3.0 onwards. The 'update' "
            "function should now be called with a batch of 'Example' "
            "objects, instead of (text, annotation) tuples. ")
    E990 = ("An entity linking component needs to be initialized with a "
            "KnowledgeBase object, but found {type} instead.")
    E991 = ("The function 'select_pipes' should be called with either a "
            "'disable' argument to list the names of the pipe components "
            "that should be disabled, or with an 'enable' argument that "
            "specifies which pipes should not be disabled.")
    E992 = ("The function `select_pipes` was called with `enable`={enable} "
            "and `disable`={disable} but that information is conflicting "
            "for the `nlp` pipeline with components {names}.")
    E993 = ("The config for 'nlp' should include either a key 'name' to "
            "refer to an existing model by name or path, or a key 'lang' "
            "to create a new blank model.")
    E996 = ("Could not parse {file}: {msg}")
    E997 = ("Tokenizer special cases are not allowed to modify the text. "
            "This would map '{chunk}' to '{orth}' given token attributes "
            "'{token_attrs}'.")
    E998 = ("To create GoldParse objects from Example objects without a "
            "Doc, get_gold_parses() should be called with a Vocab object.")
    E999 = ("Encountered an unexpected format for the dictionary holding "
            "gold annotations: {gold_dict}")


@add_codes
class TempErrors(object):
    T003 = ("Resizing pretrained Tagger models is not currently supported.")
    T004 = ("Currently parser depth is hard-coded to 1. Received: {value}.")
    T007 = ("Can't yet set {attr} from Span. Vote for this feature on the "
            "issue tracker: http://github.com/explosion/spaCy/issues")
    T008 = ("Bad configuration of Tagger. This is probably a bug within "
            "spaCy. We changed the name of an internal attribute for loading "
            "pretrained vectors, and the class has been passed the old name "
            "(pretrained_dims) but not the new name (pretrained_vectors).")


# fmt: on


class MatchPatternError(ValueError):
    def __init__(self, key, errors):
        """Custom error for validating match patterns.

        key (str): The name of the matcher rule.
        errors (dict): Validation errors (sequence of strings) mapped to pattern
            ID, i.e. the index of the added pattern.
        """
        msg = f"Invalid token patterns for matcher rule '{key}'\n"
        for pattern_idx, error_msgs in errors.items():
            pattern_errors = "\n".join([f"- {e}" for e in error_msgs])
            msg += f"\nPattern {pattern_idx}:\n{pattern_errors}\n"
        ValueError.__init__(self, msg)


class AlignmentError(ValueError):
    pass<|MERGE_RESOLUTION|>--- conflicted
+++ resolved
@@ -113,18 +113,12 @@
             "ignored during training.")
 
     # TODO: fix numbering after merging develop into master
-<<<<<<< HEAD
-    W095 = ("Skipping unsupported morphological feature(s): {feature}. "
-            "Provide features as a dict {{\"Field1\": \"Value1,Value2\"}} or "
-            "string \"Field1=Value1,Value2|Field2=Value3\".")
-=======
     W095 = ("Model '{model}' ({model_version}) requires spaCy {version} and is "
             "incompatible with the current version ({current}). This may lead "
             "to unexpected results or runtime errors. To resolve this, "
             "download a newer compatible model or retrain your custom model "
             "with the current spaCy version. For more details and available "
             "updates, run: python -m spacy validate")
->>>>>>> f7478457
     W096 = ("The method 'disable_pipes' has become deprecated - use 'select_pipes' "
             "instead.")
     W097 = ("No Model config was provided to create the '{name}' component, "
@@ -133,6 +127,9 @@
             "so a default configuration was used.")
     W099 = ("Expected 'dict' type for the 'model' argument of pipe '{pipe}', "
             "but got '{type}' instead, so ignoring it.")
+    W100 = ("Skipping unsupported morphological feature(s): {feature}. "
+            "Provide features as a dict {{\"Field1\": \"Value1,Value2\"}} or "
+            "string \"Field1=Value1,Value2|Field2=Value3\".")
 
 
 @add_codes
