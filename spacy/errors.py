--- conflicted
+++ resolved
@@ -960,11 +960,9 @@
     E4003 = ("Training examples for distillation must have the exact same tokens in the "
              "reference and predicted docs.")
     E4004 = ("Backprop is not supported when is_train is not set.")
-<<<<<<< HEAD
+    E4005 = ("EntityLinker_v1 is not supported in spaCy v4. Update your configuration.")
     E4006 = ("Expected `entity_id` to be of type {exp_type}, but is of type {found_type}.")
-=======
-    E4005 = ("EntityLinker_v1 is not supported in spaCy v4. Update your configuration.")
->>>>>>> 41b3a0d9
+
 
 RENAMED_LANGUAGE_CODES = {"xx": "mul", "is": "isl"}
 
