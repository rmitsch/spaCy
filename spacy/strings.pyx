--- conflicted
+++ resolved
@@ -1,11 +1,7 @@
 # cython: infer_types=True
-<<<<<<< HEAD
+# cython: profile=False
 from typing import Iterable, Iterator, List, Optional, Tuple, Union
 
-=======
-# cython: profile=False
-cimport cython
->>>>>>> e2a3952d
 from libc.stdint cimport uint32_t
 from libc.string cimport memcpy
 from murmurhash.mrmr cimport hash64
