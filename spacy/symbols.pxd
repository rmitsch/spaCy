cdef enum symbol_t:
    NIL
    IS_ALPHA
    IS_ASCII
    IS_DIGIT
    IS_LOWER
    IS_PUNCT
    IS_SPACE
    IS_TITLE
    IS_UPPER
    LIKE_URL
    LIKE_NUM
    LIKE_EMAIL
    IS_STOP
    IS_OOV
    IS_BRACKET
    IS_QUOTE
    IS_LEFT_PUNCT
    IS_RIGHT_PUNCT
    IS_CURRENCY

    FLAG19 = 19
    FLAG20
    FLAG21
    FLAG22
    FLAG23
    FLAG24
    FLAG25
    FLAG26
    FLAG27
    FLAG28
    FLAG29
    FLAG30
    FLAG31
    FLAG32
    FLAG33
    FLAG34
    FLAG35
    FLAG36
    FLAG37
    FLAG38
    FLAG39
    FLAG40
    FLAG41
    FLAG42
    FLAG43
    FLAG44
    FLAG45
    FLAG46
    FLAG47
    FLAG48
    FLAG49
    FLAG50
    FLAG51
    FLAG52
    FLAG53
    FLAG54
    FLAG55
    FLAG56
    FLAG57
    FLAG58
    FLAG59
    FLAG60
    FLAG61
    FLAG62
    FLAG63

    ID
    ORTH
    LOWER
    NORM
    SHAPE
    PREFIX
    SUFFIX

    LENGTH
    CLUSTER
    LEMMA
    POS
    TAG
    DEP
    ENT_IOB
    ENT_TYPE
    HEAD
    SENT_START
    SPACY
    PROB
    LANG

    ADJ
    ADP
    ADV
    AUX
    CONJ
    CCONJ # U20
    DET
    INTJ
    NOUN
    NUM
    PART
    PRON
    PROPN
    PUNCT
    SCONJ
    SYM
    VERB
    X
    EOL
    SPACE

    DEPRECATED001
    DEPRECATED002
    DEPRECATED003
    DEPRECATED004
    DEPRECATED005
    DEPRECATED006
    DEPRECATED007
    DEPRECATED008
    DEPRECATED009
    DEPRECATED010
    DEPRECATED011
    DEPRECATED012
    DEPRECATED013
    DEPRECATED014
    DEPRECATED015
    DEPRECATED016
    DEPRECATED017
    DEPRECATED018
    DEPRECATED019
    DEPRECATED020
    DEPRECATED021
    DEPRECATED022
    DEPRECATED023
    DEPRECATED024
    DEPRECATED025
    DEPRECATED026
    DEPRECATED027
    DEPRECATED028
    DEPRECATED029
    DEPRECATED030
    DEPRECATED031
    DEPRECATED032
    DEPRECATED033
    DEPRECATED034
    DEPRECATED035
    DEPRECATED036
    DEPRECATED037
    DEPRECATED038
    DEPRECATED039
    DEPRECATED040
    DEPRECATED041
    DEPRECATED042
    DEPRECATED043
    DEPRECATED044
    DEPRECATED045
    DEPRECATED046
    DEPRECATED047
    DEPRECATED048
    DEPRECATED049
    DEPRECATED050
    DEPRECATED051
    DEPRECATED052
    DEPRECATED053
    DEPRECATED054
    DEPRECATED055
    DEPRECATED056
    DEPRECATED057
    DEPRECATED058
    DEPRECATED059
    DEPRECATED060
    DEPRECATED061
    DEPRECATED062
    DEPRECATED063
    DEPRECATED064
    DEPRECATED065
    DEPRECATED066
    DEPRECATED067
    DEPRECATED068
    DEPRECATED069
    DEPRECATED070
    DEPRECATED071
    DEPRECATED072
    DEPRECATED073
    DEPRECATED074
    DEPRECATED075
    DEPRECATED076
    DEPRECATED077
    DEPRECATED078
    DEPRECATED079
    DEPRECATED080
    DEPRECATED081
    DEPRECATED082
    DEPRECATED083
    DEPRECATED084
    DEPRECATED085
    DEPRECATED086
    DEPRECATED087
    DEPRECATED088
    DEPRECATED089
    DEPRECATED090
    DEPRECATED091
    DEPRECATED092
    DEPRECATED093
    DEPRECATED094
    DEPRECATED095
    DEPRECATED096
    DEPRECATED097
    DEPRECATED098
    DEPRECATED099
    DEPRECATED100
    DEPRECATED101
    DEPRECATED102
    DEPRECATED103
    DEPRECATED104
    DEPRECATED105
    DEPRECATED106
    DEPRECATED107
    DEPRECATED108
    DEPRECATED109
    DEPRECATED110
    DEPRECATED111
    DEPRECATED112
    DEPRECATED113
    DEPRECATED114
    DEPRECATED115
    DEPRECATED116
    DEPRECATED117
    DEPRECATED118
    DEPRECATED119
    DEPRECATED120
    DEPRECATED121
    DEPRECATED122
    DEPRECATED123
    DEPRECATED124
    DEPRECATED125
    DEPRECATED126
    DEPRECATED127
    DEPRECATED128
    DEPRECATED129
    DEPRECATED130
    DEPRECATED131
    DEPRECATED132
    DEPRECATED133
    DEPRECATED134
    DEPRECATED135
    DEPRECATED136
    DEPRECATED137
    DEPRECATED138
    DEPRECATED139
    DEPRECATED140
    DEPRECATED141
    DEPRECATED142
    DEPRECATED143
    DEPRECATED144
    DEPRECATED145
    DEPRECATED146
    DEPRECATED147
    DEPRECATED148
    DEPRECATED149
    DEPRECATED150
    DEPRECATED151
    DEPRECATED152
    DEPRECATED153
    DEPRECATED154
    DEPRECATED155
    DEPRECATED156
    DEPRECATED157
    DEPRECATED158
    DEPRECATED159
    DEPRECATED160
    DEPRECATED161
    DEPRECATED162
    DEPRECATED163
    DEPRECATED164
    DEPRECATED165
    DEPRECATED166
    DEPRECATED167
    DEPRECATED168
    DEPRECATED169
    DEPRECATED170
    DEPRECATED171
    DEPRECATED172
    DEPRECATED173
    DEPRECATED174
    DEPRECATED175
    DEPRECATED176
    DEPRECATED177
    DEPRECATED178
    DEPRECATED179
    DEPRECATED180
    DEPRECATED181
    DEPRECATED182
    DEPRECATED183
    DEPRECATED184
    DEPRECATED185
    DEPRECATED186
    DEPRECATED187
    DEPRECATED188
    DEPRECATED189
    DEPRECATED190
    DEPRECATED191
    DEPRECATED192
    DEPRECATED193
    DEPRECATED194
    DEPRECATED195
    DEPRECATED196
    DEPRECATED197
    DEPRECATED198
    DEPRECATED199
    DEPRECATED200
    DEPRECATED201
    DEPRECATED202
    DEPRECATED203
    DEPRECATED204
    DEPRECATED205
    DEPRECATED206
    DEPRECATED207
    DEPRECATED208
    DEPRECATED209
    DEPRECATED210
    DEPRECATED211
    DEPRECATED212
    DEPRECATED213
    DEPRECATED214
    DEPRECATED215
    DEPRECATED216
    DEPRECATED217
    DEPRECATED218
    DEPRECATED219
    DEPRECATED220
    DEPRECATED221
    DEPRECATED222
    DEPRECATED223
    DEPRECATED224
    DEPRECATED225
    DEPRECATED226
    DEPRECATED227
    DEPRECATED228
    DEPRECATED229
    DEPRECATED230
    DEPRECATED231
    DEPRECATED232
    DEPRECATED233
    DEPRECATED234
    DEPRECATED235
    DEPRECATED236
    DEPRECATED237
    DEPRECATED238
    DEPRECATED239
    DEPRECATED240
    DEPRECATED241
    DEPRECATED242
    DEPRECATED243
    DEPRECATED244
    DEPRECATED245
    DEPRECATED246
    DEPRECATED247
    DEPRECATED248
    DEPRECATED249
    DEPRECATED250
    DEPRECATED251
    DEPRECATED252
    DEPRECATED253
    DEPRECATED254
    DEPRECATED255
    DEPRECATED256
    DEPRECATED257
    DEPRECATED258
    DEPRECATED259
    DEPRECATED260
    DEPRECATED261
    DEPRECATED262
    DEPRECATED263
    DEPRECATED264
    DEPRECATED265
    DEPRECATED266
    DEPRECATED267
    DEPRECATED268
    DEPRECATED269
    DEPRECATED270
    DEPRECATED271
    DEPRECATED272
    DEPRECATED273
    DEPRECATED274
    DEPRECATED275
    DEPRECATED276

    PERSON
    NORP
    FACILITY
    ORG
    GPE
    LOC
    PRODUCT
    EVENT
    WORK_OF_ART
    LANGUAGE
    LAW

    DATE
    TIME
    PERCENT
    MONEY
    QUANTITY
    ORDINAL
    CARDINAL

    acomp
    advcl
    advmod
    agent
    amod
    appos
    attr
    aux
    auxpass
    cc
    ccomp
    complm
    conj
    cop # U20
    csubj
    csubjpass
    dep
    det
    dobj
    expl
    hmod
    hyph
    infmod
    intj
    iobj
    mark
    meta
    neg
    nmod
    nn
    npadvmod
    nsubj
    nsubjpass
    num
    number
    oprd
    obj # U20
    obl # U20
    parataxis
    partmod
    pcomp
    pobj
    poss
    possessive
    preconj
    prep
    prt
    punct
    quantmod
    relcl
    rcmod
    root
    xcomp

    acl

    ENT_KB_ID
<<<<<<< HEAD
    MORPH
    ENT_ID
=======
    ENT_ID

    IDX
>>>>>>> e5323253
<|MERGE_RESOLUTION|>--- conflicted
+++ resolved
@@ -462,11 +462,7 @@
     acl
 
     ENT_KB_ID
-<<<<<<< HEAD
     MORPH
     ENT_ID
-=======
-    ENT_ID
-
-    IDX
->>>>>>> e5323253
+
+    IDX