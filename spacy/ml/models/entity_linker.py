from pathlib import Path
<<<<<<< HEAD
from typing import Optional, Callable, Iterable, List, Tuple, Iterator
=======
from typing import Callable, Iterable, List, Optional, Tuple

from thinc.api import (
    Linear,
    Maxout,
    Model,
    Ragged,
    chain,
    list2ragged,
    reduce_mean,
    residual,
    tuplify,
)
>>>>>>> eaaac5a0
from thinc.types import Floats2d

from ...errors import Errors
from ...kb import Candidate, InMemoryLookupKB, KnowledgeBase
from ...tokens import Doc, Span, SpanGroup
from ...util import registry
<<<<<<< HEAD
from ...kb import KnowledgeBase, InMemoryLookupKB, Candidate
=======
>>>>>>> eaaac5a0
from ...vocab import Vocab
from ..extract_spans import extract_spans


@registry.architectures("spacy.EntityLinker.v2")
def build_nel_encoder(
    tok2vec: Model, nO: Optional[int] = None
) -> Model[List[Doc], Floats2d]:
    with Model.define_operators({">>": chain, "&": tuplify}):
        token_width = tok2vec.maybe_get_dim("nO")
        output_layer = Linear(nO=nO, nI=token_width)
        model = (
            ((tok2vec >> list2ragged()) & build_span_maker())
            >> extract_spans()
            >> reduce_mean()
            >> residual(Maxout(nO=token_width, nI=token_width, nP=2, dropout=0.0))  # type: ignore
            >> output_layer
        )
        model.set_ref("output_layer", output_layer)
        model.set_ref("tok2vec", tok2vec)
    # flag to show this isn't legacy
    model.attrs["include_span_maker"] = True
    return model


def build_span_maker(n_sents: int = 0) -> Model:
    model: Model = Model("span_maker", forward=span_maker_forward)
    model.attrs["n_sents"] = n_sents
    return model


def span_maker_forward(model, docs: List[Doc], is_train) -> Tuple[Ragged, Callable]:
    ops = model.ops
    n_sents = model.attrs["n_sents"]
    candidates = []
    for doc in docs:
        cands = []
        try:
            sentences = [s for s in doc.sents]
        except ValueError:
            # no sentence info, normal in initialization
            for tok in doc:
                tok.is_sent_start = tok.i == 0
            sentences = [doc[:]]
        for ent in doc.ents:
            try:
                # find the sentence in the list of sentences.
                sent_index = sentences.index(ent.sent)
            except AttributeError:
                # Catch the exception when ent.sent is None and provide a user-friendly warning
                raise RuntimeError(Errors.E030) from None
            # get n previous sentences, if there are any
            start_sentence = max(0, sent_index - n_sents)
            # get n posterior sentences, or as many < n as there are
            end_sentence = min(len(sentences) - 1, sent_index + n_sents)
            # get token positions
            start_token = sentences[start_sentence].start
            end_token = sentences[end_sentence].end
            # save positions for extraction
            cands.append((start_token, end_token))

        candidates.append(ops.asarray2i(cands))
    lengths = model.ops.asarray1i([len(cands) for cands in candidates])
    out = Ragged(model.ops.flatten(candidates), lengths)
    # because this is just rearranging docs, the backprop does nothing
    return out, lambda x: []


@registry.misc("spacy.KBFromFile.v1")
def load_kb(
    kb_path: Path,
) -> Callable[[Vocab], KnowledgeBase]:
    def kb_from_file(vocab: Vocab):
        kb = InMemoryLookupKB(vocab, entity_vector_length=1)
        kb.from_disk(kb_path)
        return kb

    return kb_from_file


@registry.misc("spacy.EmptyKB.v2")
def empty_kb_for_config() -> Callable[[Vocab, int], KnowledgeBase]:
    def empty_kb_factory(vocab: Vocab, entity_vector_length: int):
        return InMemoryLookupKB(vocab=vocab, entity_vector_length=entity_vector_length)

    return empty_kb_factory


@registry.misc("spacy.EmptyKB.v1")
def empty_kb(
    entity_vector_length: int,
) -> Callable[[Vocab], KnowledgeBase]:
    def empty_kb_factory(vocab: Vocab):
        return InMemoryLookupKB(vocab=vocab, entity_vector_length=entity_vector_length)

    return empty_kb_factory


@registry.misc("spacy.CandidateGenerator.v1")
def create_get_candidates() -> Callable[
    [KnowledgeBase, Iterator[SpanGroup]],
    Iterator[Iterable[Iterable[Candidate]]],
]:
    return get_candidates


def get_candidates(
    kb: KnowledgeBase, mentions: Iterator[SpanGroup]
) -> Iterator[Iterable[Iterable[Candidate]]]:
    """
    Return candidate entities for the given mentions from the KB.
    kb (KnowledgeBase): Knowledge base to query.
    mentions (Iterator[SpanGroup]): Mentions per doc.
    RETURNS (Iterator[Iterable[Iterable[Candidate]]]): Identified candidates per mentions in document/SpanGroup.
    """
    return kb.get_candidates(mentions)<|MERGE_RESOLUTION|>--- conflicted
+++ resolved
@@ -1,8 +1,5 @@
 from pathlib import Path
-<<<<<<< HEAD
-from typing import Optional, Callable, Iterable, List, Tuple, Iterator
-=======
-from typing import Callable, Iterable, List, Optional, Tuple
+from typing import Callable, Iterable, List, Optional, Tuple, Iterator
 
 from thinc.api import (
     Linear,
@@ -15,17 +12,12 @@
     residual,
     tuplify,
 )
->>>>>>> eaaac5a0
 from thinc.types import Floats2d
 
 from ...errors import Errors
 from ...kb import Candidate, InMemoryLookupKB, KnowledgeBase
 from ...tokens import Doc, Span, SpanGroup
 from ...util import registry
-<<<<<<< HEAD
-from ...kb import KnowledgeBase, InMemoryLookupKB, Candidate
-=======
->>>>>>> eaaac5a0
 from ...vocab import Vocab
 from ..extract_spans import extract_spans
 
