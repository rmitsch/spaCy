--- conflicted
+++ resolved
@@ -998,7 +998,6 @@
             names = names[0]  # support list of names instead of spread
         return self.select_pipes(disable=names)
 
-<<<<<<< HEAD
     def select_pipes(
         self,
         *,
@@ -1009,14 +1008,6 @@
         manager, the pipeline will be restored to the initial state at the end
         of the block. Otherwise, a DisabledPipes object is returned, that has
         a `.restore()` method you can use to undo your changes.
-=======
-    def make_doc(self, text):
-        if len(text) > self.max_length:
-            raise ValueError(
-                Errors.E088.format(length=len(text), max_length=self.max_length)
-            )
-        return self.tokenizer(text)
->>>>>>> 0afb54ac
 
         disable (str or iterable): The name(s) of the pipes to disable
         enable (str or iterable): The name(s) of the pipes to enable - all others will be disabled
@@ -1050,6 +1041,11 @@
         text (str): The text to process.
         RETURNS (Doc): The processed doc.
         """
+        if len(text) > self.max_length:
+            raise ValueError(
+                Errors.E088.format(length=len(text), max_length=self.max_length)
+            )
+        return self.tokenizer(text)
         return self.tokenizer(text)
 
     def update(
