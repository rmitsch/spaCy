from libcpp.vector cimport vector

from ..typedefs cimport hash_t
<<<<<<< HEAD
from .kb_in_memory cimport InMemoryLookupKB
=======
from .kb cimport KnowledgeBase
>>>>>>> e1664217


cdef class Candidate:
    pass


cdef class InMemoryCandidate(Candidate):
    cdef readonly hash_t _entity_hash
    cdef readonly hash_t _alias_hash
    cpdef vector[float] _entity_vector
    cdef float _prior_prob
    cdef readonly InMemoryLookupKB _kb
    cdef float _entity_freq<|MERGE_RESOLUTION|>--- conflicted
+++ resolved
@@ -1,11 +1,7 @@
 from libcpp.vector cimport vector
 
 from ..typedefs cimport hash_t
-<<<<<<< HEAD
 from .kb_in_memory cimport InMemoryLookupKB
-=======
-from .kb cimport KnowledgeBase
->>>>>>> e1664217
 
 
 cdef class Candidate:
@@ -15,7 +11,7 @@
 cdef class InMemoryCandidate(Candidate):
     cdef readonly hash_t _entity_hash
     cdef readonly hash_t _alias_hash
-    cpdef vector[float] _entity_vector
+    cdef vector[float] _entity_vector
     cdef float _prior_prob
     cdef readonly InMemoryLookupKB _kb
     cdef float _entity_freq