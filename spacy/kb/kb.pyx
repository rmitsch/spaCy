# cython: infer_types=True, profile=True

from pathlib import Path
from typing import Iterable, Tuple, Union, Iterator
from cymem.cymem cimport Pool

from .candidate import Candidate
from ..tokens import Span, SpanGroup
from ..util import SimpleFrozenList
from ..errors import Errors


cdef class KnowledgeBase:
    """A `KnowledgeBase` instance stores unique identifiers for entities and their textual aliases,
    to support entity linking of named entities to real-world concepts.
    This is an abstract class and requires its operations to be implemented.

    DOCS: https://spacy.io/api/kb
    """

    def __init__(self, vocab: Vocab, entity_vector_length: int):
        """Create a KnowledgeBase."""
        # Make sure abstract KB is not instantiated.
        if self.__class__ == KnowledgeBase:
            raise TypeError(
                Errors.E1046.format(cls_name=self.__class__.__name__)
            )

        self.vocab = vocab
        self.entity_vector_length = entity_vector_length
        self.mem = Pool()

<<<<<<< HEAD
    def get_candidates(self, mentions: Iterator[SpanGroup]) -> Iterator[Iterable[Iterable[Candidate]]]:
=======
    def get_candidates_batch(self, mentions: SpanGroup) -> Iterable[Iterable[Candidate]]:
>>>>>>> 5d0f48fe
        """
        Return candidate entities for a specified Span mention. Each candidate defines at least the entity and the
        entity's embedding vector. Depending on the KB implementation, further properties - such as the prior
        probability of the specified mention text resolving to that entity - might be included.
        If no candidates are found for a given mention, an empty list is returned.
<<<<<<< HEAD
        mentions (Iterable[SpanGroup]): Mentions for which to get candidates.
=======
        mentions (SpanGroup): Mentions for which to get candidates.
>>>>>>> 5d0f48fe
        RETURNS (Iterable[Iterable[Candidate]]): Identified candidates.
        """
        raise NotImplementedError(
            Errors.E1045.format(parent="KnowledgeBase", method="get_candidates", name=self.__name__)
        )

    def get_candidates(self, mention: Span) -> Iterable[Candidate]:
        """
        Return candidate entities for specified text. Each candidate defines the entity, the original alias,
        and the prior probability of that alias resolving to that entity.
        If the no candidate is found for a given text, an empty list is returned.
        mention (Span): Mention for which to get candidates.
        RETURNS (Iterable[Candidate]): Identified candidates.
        """
        raise NotImplementedError(
            Errors.E1045.format(parent="KnowledgeBase", method="get_candidates", name=self.__name__)
        )

    def get_vectors(self, entities: Iterable[str]) -> Iterable[Iterable[float]]:
        """
        Return vectors for entities.
        entity (str): Entity name/ID.
        RETURNS (Iterable[Iterable[float]]): Vectors for specified entities.
        """
        return [self.get_vector(entity) for entity in entities]

    def get_vector(self, str entity) -> Iterable[float]:
        """
        Return vector for entity.
        entity (str): Entity name/ID.
        RETURNS (Iterable[float]): Vector for specified entity.
        """
        raise NotImplementedError(
            Errors.E1045.format(parent="KnowledgeBase", method="get_vector", name=self.__name__)
        )

    def to_bytes(self, **kwargs) -> bytes:
        """Serialize the current state to a binary string.
        RETURNS (bytes): Current state as binary string.
        """
        raise NotImplementedError(
            Errors.E1045.format(parent="KnowledgeBase", method="to_bytes", name=self.__name__)
        )

    def from_bytes(self, bytes_data: bytes, *, exclude: Tuple[str] = tuple()):
        """Load state from a binary string.
        bytes_data (bytes): KB state.
        exclude (Tuple[str]): Properties to exclude when restoring KB.
        """
        raise NotImplementedError(
            Errors.E1045.format(parent="KnowledgeBase", method="from_bytes", name=self.__name__)
        )

    def to_disk(self, path: Union[str, Path], exclude: Iterable[str] = SimpleFrozenList()) -> None:
        """
        Write KnowledgeBase content to disk.
        path (Union[str, Path]): Target file path.
        exclude (Iterable[str]): List of components to exclude.
        """
        raise NotImplementedError(
            Errors.E1045.format(parent="KnowledgeBase", method="to_disk", name=self.__name__)
        )

    def from_disk(self, path: Union[str, Path], exclude: Iterable[str] = SimpleFrozenList()) -> None:
        """
        Load KnowledgeBase content from disk.
        path (Union[str, Path]): Target file path.
        exclude (Iterable[str]): List of components to exclude.
        """
        raise NotImplementedError(
            Errors.E1045.format(parent="KnowledgeBase", method="from_disk", name=self.__name__)
        )

    @property
    def supports_prior_probs(self) -> bool:
        """RETURNS (bool): Whether this KB type supports looking up prior probabilities for entity mentions."""
        raise NotImplementedError(
            Errors.E1045.format(parent="KnowledgeBase", method="supports_prior_probs", name=self.__name__)
        )<|MERGE_RESOLUTION|>--- conflicted
+++ resolved
@@ -30,34 +30,14 @@
         self.entity_vector_length = entity_vector_length
         self.mem = Pool()
 
-<<<<<<< HEAD
     def get_candidates(self, mentions: Iterator[SpanGroup]) -> Iterator[Iterable[Iterable[Candidate]]]:
-=======
-    def get_candidates_batch(self, mentions: SpanGroup) -> Iterable[Iterable[Candidate]]:
->>>>>>> 5d0f48fe
         """
         Return candidate entities for a specified Span mention. Each candidate defines at least the entity and the
         entity's embedding vector. Depending on the KB implementation, further properties - such as the prior
         probability of the specified mention text resolving to that entity - might be included.
         If no candidates are found for a given mention, an empty list is returned.
-<<<<<<< HEAD
         mentions (Iterable[SpanGroup]): Mentions for which to get candidates.
-=======
-        mentions (SpanGroup): Mentions for which to get candidates.
->>>>>>> 5d0f48fe
         RETURNS (Iterable[Iterable[Candidate]]): Identified candidates.
-        """
-        raise NotImplementedError(
-            Errors.E1045.format(parent="KnowledgeBase", method="get_candidates", name=self.__name__)
-        )
-
-    def get_candidates(self, mention: Span) -> Iterable[Candidate]:
-        """
-        Return candidate entities for specified text. Each candidate defines the entity, the original alias,
-        and the prior probability of that alias resolving to that entity.
-        If the no candidate is found for a given text, an empty list is returned.
-        mention (Span): Mention for which to get candidates.
-        RETURNS (Iterable[Candidate]): Identified candidates.
         """
         raise NotImplementedError(
             Errors.E1045.format(parent="KnowledgeBase", method="get_candidates", name=self.__name__)
