# cython: infer_types=True
# cython: profile=True
# coding: utf8
from __future__ import unicode_literals

import numpy
cimport numpy as np
import cytoolz
from collections import OrderedDict
import ujson
import msgpack

from thinc.api import chain
from thinc.v2v import Softmax
from thinc.t2v import Pooling, max_pool, mean_pool
from thinc.neural.util import to_categorical
from thinc.neural._classes.difference import Siamese, CauchySimilarity

from .tokens.doc cimport Doc
from .syntax.nn_parser cimport Parser
from .syntax import nonproj
from .syntax.ner cimport BiluoPushDown
from .syntax.arc_eager cimport ArcEager
from .morphology cimport Morphology
from .vocab cimport Vocab
from .syntax import nonproj
from .compat import json_dumps

<<<<<<< HEAD
from .attrs import ID, LOWER, PREFIX, SUFFIX, SHAPE, TAG, DEP, POS
from ._ml import Tok2Vec, flatten
from ._ml import build_text_classifier, build_tagger_model
from ._ml import link_vectors_to_models
=======
from .attrs import POS
>>>>>>> 4b78c176
from .parts_of_speech import X
from ._ml import Tok2Vec, build_text_classifier, build_tagger_model
from ._ml import link_vectors_to_models
from . import util


class SentenceSegmenter(object):
    """A simple spaCy hook, to allow custom sentence boundary detection logic
    (that doesn't require the dependency parse). To change the sentence
    boundary detection strategy, pass a generator function `strategy` on
    initialization, or assign a new strategy to the .strategy attribute.
    Sentence detection strategies should be generators that take `Doc` objects
    and yield `Span` objects for each sentence.
    """
    name = 'sbd'

    def __init__(self, vocab, strategy=None):
        self.vocab = vocab
        if strategy is None or strategy == 'on_punct':
            strategy = self.split_on_punct
        self.strategy = strategy

    def __call__(self, doc):
        doc.user_hooks['sents'] = self.strategy
        return doc

    @staticmethod
    def split_on_punct(doc):
        start = 0
        seen_period = False
        for i, word in enumerate(doc):
            if seen_period and not word.is_punct:
                yield doc[start:word.i]
                start = word.i
                seen_period = False
            elif word.text in ['.', '!', '?']:
                seen_period = True
        if start < len(doc):
            yield doc[start:len(doc)]


class Pipe(object):
    """This class is not instantiated directly. Components inherit from it, and
    it defines the interface that components should follow to function as
    components in a spaCy analysis pipeline.
    """
    name = None

    @classmethod
    def Model(cls, *shape, **kwargs):
        """Initialize a model for the pipe."""
        raise NotImplementedError

    def __init__(self, vocab, model=True, **cfg):
        """Create a new pipe instance."""
        raise NotImplementedError

    def __call__(self, doc):
        """Apply the pipe to one document. The document is
        modified in-place, and returned.

        Both __call__ and pipe should delegate to the `predict()`
        and `set_annotations()` methods.
        """
        scores = self.predict([doc])
        self.set_annotations([doc], scores)
        return doc

    def pipe(self, stream, batch_size=128, n_threads=-1):
        """Apply the pipe to a stream of documents.

        Both __call__ and pipe should delegate to the `predict()`
        and `set_annotations()` methods.
        """
        for docs in cytoolz.partition_all(batch_size, stream):
            docs = list(docs)
            scores = self.predict(docs)
            self.set_annotations(docs, scores)
            yield from docs

    def predict(self, docs):
        """Apply the pipeline's model to a batch of docs, without
        modifying them.
        """
        raise NotImplementedError

    def set_annotations(self, docs, scores):
        """Modify a batch of documents, using pre-computed scores."""
        raise NotImplementedError

    def update(self, docs, golds, drop=0., sgd=None, losses=None):
        """Learn from a batch of documents and gold-standard information,
        updating the pipe's model.

        Delegates to predict() and get_loss().
        """
        raise NotImplementedError

    def get_loss(self, docs, golds, scores):
        """Find the loss and gradient of loss for the batch of
        documents and their predicted scores."""
        raise NotImplementedError

    def begin_training(self, gold_tuples=tuple(), pipeline=None):
        """Initialize the pipe for training, using data exampes if available.
        If no model has been initialized yet, the model is added."""
        if self.model is True:
            self.model = self.Model(**self.cfg)
        link_vectors_to_models(self.vocab)

    def use_params(self, params):
        """Modify the pipe's model, to use the given parameter values."""
        with self.model.use_params(params):
            yield

    def to_bytes(self, **exclude):
        """Serialize the pipe to a bytestring."""
        serialize = OrderedDict()
        serialize['cfg'] = lambda: json_dumps(self.cfg)
        if self.model in (True, False, None):
            serialize['model'] = lambda: self.model
        else:
            serialize['model'] = self.model.to_bytes
        serialize['vocab'] = self.vocab.to_bytes
        return util.to_bytes(serialize, exclude)

    def from_bytes(self, bytes_data, **exclude):
        """Load the pipe from a bytestring."""
        def load_model(b):
            if self.model is True:
                self.cfg['pretrained_dims'] = self.vocab.vectors_length
                self.model = self.Model(**self.cfg)
            self.model.from_bytes(b)

        deserialize = OrderedDict((
            ('cfg', lambda b: self.cfg.update(ujson.loads(b))),
            ('vocab', lambda b: self.vocab.from_bytes(b)),
            ('model', load_model),
        ))
        util.from_bytes(bytes_data, deserialize, exclude)
        return self

    def to_disk(self, path, **exclude):
        """Serialize the pipe to disk."""
        serialize = OrderedDict()
        serialize['cfg'] = lambda p: p.open('w').write(json_dumps(self.cfg))
        serialize['vocab'] = lambda p: self.vocab.to_disk(p)
        if self.model not in (None, True, False):
            serialize['model'] = lambda p: p.open('wb').write(self.model.to_bytes())
        util.to_disk(path, serialize, exclude)

    def from_disk(self, path, **exclude):
        """Load the pipe from disk."""
        def load_model(p):
            if self.model is True:
                self.cfg['pretrained_dims'] = self.vocab.vectors_length
                self.model = self.Model(**self.cfg)
            self.model.from_bytes(p.open('rb').read())

        deserialize = OrderedDict((
            ('cfg', lambda p: self.cfg.update(_load_cfg(p))),
            ('vocab', lambda p: self.vocab.from_disk(p)),
            ('model', load_model),
        ))
        util.from_disk(path, deserialize, exclude)
        return self


def _load_cfg(path):
    if path.exists():
        return ujson.load(path.open())
    else:
        return {}


class Tensorizer(Pipe):
    """Assign position-sensitive vectors to tokens, using a CNN or RNN."""
    name = 'tensorizer'

    @classmethod
    def Model(cls, width=128, embed_size=4000, **cfg):
        """Create a new statistical model for the class.

        width (int): Output size of the model.
        embed_size (int): Number of vectors in the embedding table.
        **cfg: Config parameters.
        RETURNS (Model): A `thinc.neural.Model` or similar instance.
        """
        width = util.env_opt('token_vector_width', width)
        embed_size = util.env_opt('embed_size', embed_size)
        return Tok2Vec(width, embed_size, **cfg)

    def __init__(self, vocab, model=True, **cfg):
        """Construct a new statistical model. Weights are not allocated on
        initialisation.

        vocab (Vocab): A `Vocab` instance. The model must share the same
            `Vocab` instance with the `Doc` objects it will process.
        model (Model): A `Model` instance or `True` allocate one later.
        **cfg: Config parameters.

        EXAMPLE:
            >>> from spacy.pipeline import TokenVectorEncoder
            >>> tok2vec = TokenVectorEncoder(nlp.vocab)
            >>> tok2vec.model = tok2vec.Model(128, 5000)
        """
        self.vocab = vocab
        self.model = model
        self.cfg = dict(cfg)
        self.cfg['pretrained_dims'] = self.vocab.vectors.data.shape[1]
        self.cfg.setdefault('cnn_maxout_pieces', 3)

    def __call__(self, doc):
        """Add context-sensitive vectors to a `Doc`, e.g. from a CNN or LSTM
        model. Vectors are set to the `Doc.tensor` attribute.

        docs (Doc or iterable): One or more documents to add vectors to.
        RETURNS (dict or None): Intermediate computations.
        """
        tokvecses = self.predict([doc])
        self.set_annotations([doc], tokvecses)
        return doc

    def pipe(self, stream, batch_size=128, n_threads=-1):
        """Process `Doc` objects as a stream.

        stream (iterator): A sequence of `Doc` objects to process.
        batch_size (int): Number of `Doc` objects to group.
        n_threads (int): Number of threads.
        YIELDS (iterator): A sequence of `Doc` objects, in order of input.
        """
        for docs in cytoolz.partition_all(batch_size, stream):
            docs = list(docs)
            tokvecses = self.predict(docs)
            self.set_annotations(docs, tokvecses)
            yield from docs

    def predict(self, docs):
        """Return a single tensor for a batch of documents.

        docs (iterable): A sequence of `Doc` objects.
        RETURNS (object): Vector representations for each token in the docs.
        """
        tokvecs = self.model(docs)
        return tokvecs

    def set_annotations(self, docs, tokvecses):
        """Set the tensor attribute for a batch of documents.

        docs (iterable): A sequence of `Doc` objects.
        tokvecs (object): Vector representation for each token in the docs.
        """
        for doc, tokvecs in zip(docs, tokvecses):
            assert tokvecs.shape[0] == len(doc)
            doc.tensor = tokvecs

    def update(self, docs, golds, state=None, drop=0., sgd=None, losses=None):
        """Update the model.

        docs (iterable): A batch of `Doc` objects.
        golds (iterable): A batch of `GoldParse` objects.
        drop (float): The droput rate.
        sgd (callable): An optimizer.
        RETURNS (dict): Results from the update.
        """
        if isinstance(docs, Doc):
            docs = [docs]
        tokvecs, bp_tokvecs = self.model.begin_update(docs, drop=drop)
        return tokvecs, bp_tokvecs

    def get_loss(self, docs, golds, scores):
        # TODO: implement
        raise NotImplementedError

    def begin_training(self, gold_tuples=tuple(), pipeline=None):
        """Allocate models, pre-process training data and acquire a trainer and
        optimizer.

        gold_tuples (iterable): Gold-standard training data.
        pipeline (list): The pipeline the model is part of.
        """
        if self.model is True:
            self.cfg['pretrained_dims'] = self.vocab.vectors_length
            self.model = self.Model(**self.cfg)
        link_vectors_to_models(self.vocab)


class Tagger(Pipe):
    name = 'tagger'

    def __init__(self, vocab, model=True, **cfg):
        self.vocab = vocab
        self.model = model
        self.cfg = dict(cfg)
        self.cfg.setdefault('cnn_maxout_pieces', 2)
        self.cfg.setdefault('pretrained_dims',
                            self.vocab.vectors.data.shape[1])

    def __call__(self, doc):
        tags = self.predict([doc])
        self.set_annotations([doc], tags)
        return doc

    def pipe(self, stream, batch_size=128, n_threads=-1):
        for docs in cytoolz.partition_all(batch_size, stream):
            docs = list(docs)
            tag_ids = self.predict(docs)
            self.set_annotations(docs, tag_ids)
            yield from docs

    def predict(self, docs):
        scores = self.model(docs)
        scores = self.model.ops.flatten(scores)
        guesses = scores.argmax(axis=1)
        if not isinstance(guesses, numpy.ndarray):
            guesses = guesses.get()
        guesses = self.model.ops.unflatten(guesses, [len(d) for d in docs])
        return guesses

    def set_annotations(self, docs, batch_tag_ids):
        if isinstance(docs, Doc):
            docs = [docs]
        cdef Doc doc
        cdef int idx = 0
        cdef Vocab vocab = self.vocab
        for i, doc in enumerate(docs):
            doc_tag_ids = batch_tag_ids[i]
            if hasattr(doc_tag_ids, 'get'):
                doc_tag_ids = doc_tag_ids.get()
            for j, tag_id in enumerate(doc_tag_ids):
                # Don't clobber preset POS tags
                if doc.c[j].tag == 0 and doc.c[j].pos == 0:
                    vocab.morphology.assign_tag_id(&doc.c[j], tag_id)
                idx += 1
        doc.is_tagged = True

    def update(self, docs, golds, drop=0., sgd=None, losses=None):
        if losses is not None and self.name not in losses:
            losses[self.name] = 0.

        tag_scores, bp_tag_scores = self.model.begin_update(docs, drop=drop)
        loss, d_tag_scores = self.get_loss(docs, golds, tag_scores)
        bp_tag_scores(d_tag_scores, sgd=sgd)

        if losses is not None:
            losses[self.name] += loss

    def get_loss(self, docs, golds, scores):
        scores = self.model.ops.flatten(scores)
        tag_index = {tag: i
                     for i, tag in enumerate(self.vocab.morphology.tag_names)}
        cdef int idx = 0
        correct = numpy.zeros((scores.shape[0],), dtype='i')
        guesses = scores.argmax(axis=1)
        for gold in golds:
            for tag in gold.tags:
                if tag is None:
                    correct[idx] = guesses[idx]
                else:
                    correct[idx] = tag_index[tag]
                idx += 1
        correct = self.model.ops.xp.array(correct, dtype='i')
        d_scores = scores - to_categorical(correct, nb_classes=scores.shape[1])
        d_scores /= d_scores.shape[0]
        loss = (d_scores**2).sum()
        d_scores = self.model.ops.unflatten(d_scores, [len(d) for d in docs])
        return float(loss), d_scores

    def begin_training(self, gold_tuples=tuple(), pipeline=None):
        orig_tag_map = dict(self.vocab.morphology.tag_map)
        new_tag_map = {}
        for raw_text, annots_brackets in gold_tuples:
            for annots, brackets in annots_brackets:
                ids, words, tags, heads, deps, ents = annots
                for tag in tags:
                    if tag in orig_tag_map:
                        new_tag_map[tag] = orig_tag_map[tag]
                    else:
                        new_tag_map[tag] = {POS: X}
        cdef Vocab vocab = self.vocab
        if new_tag_map:
            vocab.morphology = Morphology(vocab.strings, new_tag_map,
                                          vocab.morphology.lemmatizer,
                                          exc=vocab.morphology.exc)
        if self.model is True:
            self.cfg['pretrained_dims'] = self.vocab.vectors.data.shape[1]
            self.model = self.Model(self.vocab.morphology.n_tags, **self.cfg)
        link_vectors_to_models(self.vocab)

    @classmethod
    def Model(cls, n_tags, **cfg):
        return build_tagger_model(n_tags, **cfg)

    def use_params(self, params):
        with self.model.use_params(params):
            yield

    def to_bytes(self, **exclude):
        serialize = OrderedDict()
        if self.model in (None, True, False):
            serialize['model'] = lambda: self.model
        else:
            serialize['model'] = self.model.to_bytes
        serialize['vocab'] = self.vocab.to_bytes

        serialize['tag_map'] = lambda: msgpack.dumps(
            self.vocab.morphology.tag_map, use_bin_type=True, encoding='utf8')
        return util.to_bytes(serialize, exclude)

    def from_bytes(self, bytes_data, **exclude):
        def load_model(b):
            if self.model is True:
                token_vector_width = util.env_opt(
                    'token_vector_width',
                    self.cfg.get('token_vector_width', 128))
                self.model = self.Model(self.vocab.morphology.n_tags,
                                        **self.cfg)
            self.model.from_bytes(b)

        def load_tag_map(b):
            tag_map = msgpack.loads(b, encoding='utf8')
            self.vocab.morphology = Morphology(
                self.vocab.strings, tag_map=tag_map,
                lemmatizer=self.vocab.morphology.lemmatizer,
                exc=self.vocab.morphology.exc)

        deserialize = OrderedDict((
            ('vocab', lambda b: self.vocab.from_bytes(b)),
            ('tag_map', load_tag_map),
            ('model', lambda b: load_model(b)),
        ))
        util.from_bytes(bytes_data, deserialize, exclude)
        return self

    def to_disk(self, path, **exclude):
        self.cfg['pretrained_dims'] = self.vocab.vectors.data.shape[1]
        serialize = OrderedDict((
            ('vocab', lambda p: self.vocab.to_disk(p)),
            ('tag_map', lambda p: p.open('wb').write(msgpack.dumps(
                self.vocab.morphology.tag_map,
                use_bin_type=True,
                encoding='utf8'))),
            ('model', lambda p: p.open('wb').write(self.model.to_bytes())),
            ('cfg', lambda p: p.open('w').write(json_dumps(self.cfg)))
        ))
        util.to_disk(path, serialize, exclude)

    def from_disk(self, path, **exclude):
        def load_model(p):
            if self.model is True:
                self.model = self.Model(self.vocab.morphology.n_tags, **self.cfg)
            self.model.from_bytes(p.open('rb').read())

        def load_tag_map(p):
            with p.open('rb') as file_:
                tag_map = msgpack.loads(file_.read(), encoding='utf8')
            self.vocab.morphology = Morphology(
                self.vocab.strings, tag_map=tag_map,
                lemmatizer=self.vocab.morphology.lemmatizer,
                exc=self.vocab.morphology.exc)

        deserialize = OrderedDict((
            ('cfg', lambda p: self.cfg.update(_load_cfg(p))),
            ('vocab', lambda p: self.vocab.from_disk(p)),
            ('tag_map', load_tag_map),
            ('model', load_model),
        ))
        util.from_disk(path, deserialize, exclude)
        return self


class MultitaskObjective(Tagger):
    """Experimental: Assist training of a parser or tagger, by training a
    side-objective.
    """
    name = 'nn_labeller'

    def __init__(self, vocab, model=True, target='dep_tag_offset', **cfg):
        self.vocab = vocab
        self.model = model
        if target == 'dep':
            self.make_label = self.make_dep
        elif target == 'tag':
            self.make_label = self.make_tag
        elif target == 'ent':
            self.make_label = self.make_ent
        elif target == 'dep_tag_offset':
            self.make_label = self.make_dep_tag_offset
        elif target == 'ent_tag':
            self.make_label = self.make_ent_tag
        elif hasattr(target, '__call__'):
            self.make_label = target
        else:
            raise ValueError("MultitaskObjective target should be function or "
                             "one of: dep, tag, ent, dep_tag_offset, ent_tag.")
        self.cfg = dict(cfg)
        self.cfg.setdefault('cnn_maxout_pieces', 2)
        self.cfg.setdefault('pretrained_dims',
                            self.vocab.vectors.data.shape[1])

    @property
    def labels(self):
        return self.cfg.setdefault('labels', {})

    @labels.setter
    def labels(self, value):
        self.cfg['labels'] = value

    def set_annotations(self, docs, dep_ids):
        pass

    def begin_training(self, gold_tuples=tuple(), pipeline=None, tok2vec=None):
        gold_tuples = nonproj.preprocess_training_data(gold_tuples)
        for raw_text, annots_brackets in gold_tuples:
            for annots, brackets in annots_brackets:
                ids, words, tags, heads, deps, ents = annots
                for i in range(len(ids)):
                    label = self.make_label(i, words, tags, heads, deps, ents)
                    if label is not None and label not in self.labels:
                        self.labels[label] = len(self.labels)
        if self.model is True:
            token_vector_width = util.env_opt('token_vector_width')
            self.model = chain(
                tok2vec,
                Softmax(len(self.labels), token_vector_width)
            )
        link_vectors_to_models(self.vocab)

    @classmethod
    def Model(cls, n_tags, tok2vec=None, **cfg):
        return build_tagger_model(n_tags, tok2vec=tok2vec, **cfg)

    def get_loss(self, docs, golds, scores):
        cdef int idx = 0
        correct = numpy.zeros((scores.shape[0],), dtype='i')
        guesses = scores.argmax(axis=1)
        for gold in golds:
            for i in range(len(gold.labels)):
                label = self.make_label(i, gold.words, gold.tags, gold.heads,
                                        gold.labels, gold.ents)
                if label is None or label not in self.labels:
                    correct[idx] = guesses[idx]
                else:
                    correct[idx] = self.labels[label]
                idx += 1
        correct = self.model.ops.xp.array(correct, dtype='i')
        d_scores = scores - to_categorical(correct, nb_classes=scores.shape[1])
        d_scores /= d_scores.shape[0]
        loss = (d_scores**2).sum()
        return float(loss), d_scores

    @staticmethod
    def make_dep(i, words, tags, heads, deps, ents):
        if deps[i] is None or heads[i] is None:
            return None
        return deps[i]

    @staticmethod
    def make_tag(i, words, tags, heads, deps, ents):
        return tags[i]

    @staticmethod
    def make_ent(i, words, tags, heads, deps, ents):
        if ents is None:
            return None
        return ents[i]

    @staticmethod
    def make_dep_tag_offset(i, words, tags, heads, deps, ents):
        if deps[i] is None or heads[i] is None:
            return None
        offset = heads[i] - i
        offset = min(offset, 2)
        offset = max(offset, -2)
        return '%s-%s:%d' % (deps[i], tags[i], offset)

    @staticmethod
    def make_ent_tag(i, words, tags, heads, deps, ents):
        if ents is None or ents[i] is None:
            return None
        else:
            return '%s-%s' % (tags[i], ents[i])


class SimilarityHook(Pipe):
    """
    Experimental: A pipeline component to install a hook for supervised
    similarity into `Doc` objects. Requires a `Tensorizer` to pre-process
    documents. The similarity model can be any object obeying the Thinc `Model`
    interface. By default, the model concatenates the elementwise mean and
    elementwise max of the two tensors, and compares them using the
    Cauchy-like similarity function from Chen (2013):

        >>> similarity = 1. / (1. + (W * (vec1-vec2)**2).sum())

    Where W is a vector of dimension weights, initialized to 1.
    """
    name = 'similarity'

    def __init__(self, vocab, model=True, **cfg):
        self.vocab = vocab
        self.model = model
        self.cfg = dict(cfg)

    @classmethod
    def Model(cls, length):
        return Siamese(Pooling(max_pool, mean_pool), CauchySimilarity(length))

    def __call__(self, doc):
        """Install similarity hook"""
        doc.user_hooks['similarity'] = self.predict
        return doc

    def pipe(self, docs, **kwargs):
        for doc in docs:
            yield self(doc)

    def predict(self, doc1, doc2):
        return self.model.predict([(doc1, doc2)])

    def update(self, doc1_doc2, golds, sgd=None, drop=0.):
        sims, bp_sims = self.model.begin_update(doc1_doc2, drop=drop)

    def begin_training(self, _=tuple(), pipeline=None):
        """Allocate model, using width from tensorizer in pipeline.

        gold_tuples (iterable): Gold-standard training data.
        pipeline (list): The pipeline the model is part of.
        """
        if self.model is True:
            self.model = self.Model(pipeline[0].model.nO)
            link_vectors_to_models(self.vocab)


class TextCategorizer(Pipe):
    name = 'textcat'

    @classmethod
    def Model(cls, nr_class=1, width=64, **cfg):
        return build_text_classifier(nr_class, width, **cfg)

    def __init__(self, vocab, model=True, **cfg):
        self.vocab = vocab
        self.model = model
        self.cfg = dict(cfg)

    @property
    def labels(self):
        return self.cfg.get('labels', ['LABEL'])

    @labels.setter
    def labels(self, value):
        self.cfg['labels'] = value

    def __call__(self, doc):
        scores = self.predict([doc])
        self.set_annotations([doc], scores)
        return doc

    def pipe(self, stream, batch_size=128, n_threads=-1):
        for docs in cytoolz.partition_all(batch_size, stream):
            docs = list(docs)
            scores = self.predict(docs)
            self.set_annotations(docs, scores)
            yield from docs

    def predict(self, docs):
        scores = self.model(docs)
        scores = self.model.ops.asarray(scores)
        return scores

    def set_annotations(self, docs, scores):
        for i, doc in enumerate(docs):
            for j, label in enumerate(self.labels):
                doc.cats[label] = float(scores[i, j])

    def update(self, docs, golds, state=None, drop=0., sgd=None, losses=None):
        scores, bp_scores = self.model.begin_update(docs, drop=drop)
        loss, d_scores = self.get_loss(docs, golds, scores)
        bp_scores(d_scores, sgd=sgd)
        if losses is not None:
            losses.setdefault(self.name, 0.0)
            losses[self.name] += loss

    def get_loss(self, docs, golds, scores):
        truths = numpy.zeros((len(golds), len(self.labels)), dtype='f')
        not_missing = numpy.ones((len(golds), len(self.labels)), dtype='f')
        for i, gold in enumerate(golds):
            for j, label in enumerate(self.labels):
                if label in gold.cats:
                    truths[i, j] = gold.cats[label]
                else:
                    not_missing[i, j] = 0.
        truths = self.model.ops.asarray(truths)
        not_missing = self.model.ops.asarray(not_missing)
        d_scores = (scores-truths) / scores.shape[0]
        d_scores *= not_missing
        mean_square_error = ((scores-truths)**2).sum(axis=1).mean()
        return mean_square_error, d_scores

    def begin_training(self, gold_tuples=tuple(), pipeline=None):
        if pipeline and getattr(pipeline[0], 'name', None) == 'tensorizer':
            token_vector_width = pipeline[0].model.nO
        else:
            token_vector_width = 64
        if self.model is True:
            self.cfg['pretrained_dims'] = self.vocab.vectors_length
            self.model = self.Model(len(self.labels), token_vector_width,
                                    **self.cfg)
            link_vectors_to_models(self.vocab)


cdef class DependencyParser(Parser):
    name = 'parser'
    TransitionSystem = ArcEager

    @property
    def postprocesses(self):
        return [nonproj.deprojectivize]

    def init_multitask_objectives(self, gold_tuples, pipeline, **cfg):
        for target in []:
            labeller = MultitaskObjective(self.vocab, target=target)
            tok2vec = self.model[0]
            labeller.begin_training(gold_tuples, pipeline=pipeline,
                                    tok2vec=tok2vec)
            pipeline.append(labeller)
            self._multitasks.append(labeller)

    def __reduce__(self):
        return (DependencyParser, (self.vocab, self.moves, self.model),
                None, None)


cdef class EntityRecognizer(Parser):
    name = 'ner'
    TransitionSystem = BiluoPushDown

    nr_feature = 6

    def init_multitask_objectives(self, gold_tuples, pipeline, **cfg):
        for target in []:
            labeller = MultitaskObjective(self.vocab, target=target)
            tok2vec = self.model[0]
            labeller.begin_training(gold_tuples, pipeline=pipeline,
                                    tok2vec=tok2vec)
            pipeline.append(labeller)
            self._multitasks.append(labeller)

    def __reduce__(self):
        return (EntityRecognizer, (self.vocab, self.moves, self.model),
                None, None)


__all__ = ['Tagger', 'DependencyParser', 'EntityRecognizer', 'Tensorizer']<|MERGE_RESOLUTION|>--- conflicted
+++ resolved
@@ -26,14 +26,7 @@
 from .syntax import nonproj
 from .compat import json_dumps
 
-<<<<<<< HEAD
-from .attrs import ID, LOWER, PREFIX, SUFFIX, SHAPE, TAG, DEP, POS
-from ._ml import Tok2Vec, flatten
-from ._ml import build_text_classifier, build_tagger_model
-from ._ml import link_vectors_to_models
-=======
 from .attrs import POS
->>>>>>> 4b78c176
 from .parts_of_speech import X
 from ._ml import Tok2Vec, build_text_classifier, build_tagger_model
 from ._ml import link_vectors_to_models
